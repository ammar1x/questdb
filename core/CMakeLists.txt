cmake_minimum_required(VERSION 3.5)
project(questdb)

set(CMAKE_CXX_STANDARD 17)
set(CMAKE_CXX_STANDARD_REQUIRED True)
set(CMAKE_POSITION_INDEPENDENT_CODE ON)

# deal with windows slashes in JAVA_HOME
if ($ENV{JAVA_HOME})
    FILE(TO_CMAKE_PATH $ENV{JAVA_HOME} JAVA_HOME)
endif ($ENV{JAVA_HOME})

set(
        VCL_FILES
        src/main/c/share/vec_agg.cpp
        src/main/c/share/vec_ts_agg.cpp
        src/main/c/share/ooo_dispatch.cpp
)

set(
        VCL_FILES_SSE2
        src/main/c/share/vcl/instrset_detect.cpp
        src/main/c/share/rosti.cpp
        src/main/c/share/vec_agg_vanilla.cpp
        src/main/c/share/vec_agg.cpp
        src/main/c/share/vec_int_key_agg.cpp
        src/main/c/share/vec_ts_agg.cpp
        src/main/c/share/ooo_dispatch.cpp
)

set(
        SOURCE_FILES
        src/main/c/share/simd.h
        src/main/c/share/files.h
        src/main/c/share/zip.h
        src/main/c/share/net.h
        src/main/c/share/zip.c
        src/main/c/share/os.h
        src/main/c/share/vec_agg_vanilla.h
        src/main/c/share/util.cpp
        src/main/c/share/ooo.cpp
        src/main/c/share/tab_scoreboard.cpp
        src/main/c/share/txn_board.cpp
)

# JNI includes
include_directories($ENV{JAVA_HOME}/include/)

if (APPLE)
    include_directories($ENV{JAVA_HOME}/include/darwin/)
    set(OUTPUT ${CMAKE_CURRENT_SOURCE_DIR}/src/main/resources/io/questdb/bin/osx)
    set(
            SOURCE_FILES ${SOURCE_FILES}
            src/main/c/osx/kqueue.c
            src/main/c/share/net.c
            src/main/c/osx/affinity.c
            src/main/c/osx/accept.c
            src/main/c/freebsd/files.c
    )
elseif (UNIX)
    if (CMAKE_SYSTEM_NAME MATCHES "FreeBSD")
        MESSAGE("Building for FreeBSD")
        include_directories($ENV{JAVA_HOME}/include/freebsd/)
        set(OUTPUT ${CMAKE_CURRENT_SOURCE_DIR}/src/main/resources/io/questdb/bin/freebsd)
        set(
                SOURCE_FILES ${SOURCE_FILES}
                src/main/c/freebsd/kqueue.c
                src/main/c/share/net.c
                src/main/c/freebsd/affinity.c
                src/main/c/freebsd/accept.c
                src/main/c/freebsd/files.c
        )
    else (CMAKE_SYSTEM_NAME MATCHES "FreeBSD")
        MESSAGE("Building for GNU/Linux")

        include_directories($ENV{JAVA_HOME}/include/linux/)
        message(${CMAKE_SYSTEM_PROCESSOR})
        if (CMAKE_SYSTEM_PROCESSOR MATCHES "^aarch64")
            set(OUTPUT ${CMAKE_CURRENT_SOURCE_DIR}/src/main/resources/io/questdb/bin/armlinux)
            set(AARCH64 1)
        else ()
            set(OUTPUT ${CMAKE_CURRENT_SOURCE_DIR}/src/main/resources/io/questdb/bin/linux)
        endif ()
        set(
                SOURCE_FILES ${SOURCE_FILES}
                src/main/c/share/net.c
                src/main/c/linux/epoll.c
                src/main/c/linux/recvmmsg.c
                src/main/c/linux/affinity.c
                src/main/c/linux/accept.c
                src/main/c/linux/files.c
        )

    endif (CMAKE_SYSTEM_NAME MATCHES "FreeBSD")
endif (APPLE)

if (WIN32)
    include_directories($ENV{JAVA_HOME}/include/win32/)
    set(OUTPUT ${CMAKE_CURRENT_SOURCE_DIR}/src/main/resources/io/questdb/bin/windows)
    set(
            SOURCE_FILES ${SOURCE_FILES}
            src/main/c/windows/files.c
            src/main/c/windows/os.c
            src/main/c/windows/net.c
            src/main/c/windows/select.h
            src/main/c/windows/errno.h
            src/main/c/windows/select.c
            src/main/c/windows/timer.c
            src/main/c/windows/timer.h
            src/main/c/windows/accept.c
            src/main/c/share/fs.h
    )
else ()
    set(
            SOURCE_FILES ${SOURCE_FILES}
            src/main/c/share/files.c
            src/main/c/share/os.c
    )
endif (WIN32)

set(CMAKE_ARCHIVE_OUTPUT_DIRECTORY ${OUTPUT})
set(CMAKE_LIBRARY_OUTPUT_DIRECTORY ${OUTPUT})
set(CMAKE_RUNTIME_OUTPUT_DIRECTORY ${OUTPUT})

#assembler subroutines by Agner Fog
set(ASMLIB_SOURCE_DIR ${CMAKE_CURRENT_SOURCE_DIR}/src/main/c/share/asmlib/)
include(${ASMLIB_SOURCE_DIR}CMakeLists.txt)

#zlib
set(ZLIB_SOURCE_DIR ${CMAKE_CURRENT_SOURCE_DIR}/src/main/c/share/zlib-1.2.8)

include(${ZLIB_SOURCE_DIR}/CMakeLists.txt)

# ZLIB_SRCS is defined in Zlib Cmake config
add_library(questdb SHARED ${SOURCE_FILES} ${ZLIB_SRCS})

if (AARCH64)

    ## on ARM64 we use vanilla arithmetic functions for now

    set(
            AARCH64_FILES
            src/main/c/share/rosti.cpp
            src/main/c/aarch64/vect.cpp
            src/main/c/share/vec_int_key_agg.cpp
            src/main/c/share/vec_agg_vanilla.cpp
            src/main/c/share/vec_radix_sort.cpp
    )

    add_library(questdb-aarch64 OBJECT ${AARCH64_FILES})
    set_target_properties(
            questdb-aarch64 PROPERTIES
<<<<<<< HEAD
            COMPILE_FLAGS "-O3"
=======
	    COMPILE_FLAGS "-O3 -fPIC -std=c++17"
>>>>>>> 556fa9f2
    )

    target_link_libraries(
            questdb
            questdb-aarch64
    )

    set_target_properties(
            questdb PROPERTIES
	    COMPILE_FLAGS "-O3"
    )

else ()

    ## We need to compile VCL four different times with different CXX options
    ## for different instruction sets. As vect.cpp compiles it will produce
    ## different function names for corresponding instruction sets.
    ## Results of these compilations are then combined together in a single library.
    ## This way same library will have a set of functions for each instruction sets.

    ## Java will then call a dispatcher, which will check instruction set for the runtime
    ## and fetch method pointer to the relevant implementation.
    # SSE 4.1 lib
    add_library(questdb-sse4 OBJECT ${VCL_FILES})
    set_target_properties(
            questdb-sse4 PROPERTIES
            COMPILE_FLAGS "-m64 -O3 -msse4.1 -fPIC"
    )

    # AVX2 lib
    add_library(questdb-avx2 OBJECT ${VCL_FILES})
    set_target_properties(
            questdb-avx2 PROPERTIES
            COMPILE_FLAGS "-m64 -O3 -mavx2 -fPIC -mfma"
    )

    #AVX512 lib
    add_library(questdb-avx512 OBJECT ${VCL_FILES})
    # A_memset, A_memcpy are faster on avx512 but slower on other CPU's on Linux
    target_compile_definitions(questdb-avx512 PRIVATE ENABLE_ASMLIB)
    set_target_properties(
            questdb-avx512 PROPERTIES
            COMPILE_FLAGS "-m64 -O3 -mavx512f -fPIC -mfma -mavx512vl -mavx512bw -mavx512dq"
    )

    #SSE2 lib
    add_library(questdb-sse2 OBJECT ${VCL_FILES_SSE2})
    target_link_libraries(
            questdb-sse2
            questdb-sse4
            questdb-avx2
            questdb-avx512
    )

    if (WIN32)
        set_target_properties(
                questdb-sse2 PROPERTIES
                COMPILE_FLAGS "-m64 -O3 -march=core2 -msse2 -Wno-attributes"
        )
    else ()
        set_target_properties(
                questdb-sse2 PROPERTIES
                COMPILE_FLAGS "-m64 -O3 -march=core2 -msse2 -fPIC"
        )
    endif (WIN32)

    set_target_properties(
            questdb PROPERTIES
<<<<<<< HEAD
            COMPILE_FLAGS "-lrt -m64 -O3"
=======
	    COMPILE_FLAGS "-m64 -O3 "
>>>>>>> 556fa9f2
    )

    ## Uncomment to measure time of ooo.cpp methods
    ## add_compile_definitions(OOO_CPP_PROFILE_TIMING)

    target_link_libraries(
            questdb
            questdb-sse2
            questdb-sse4
            questdb-avx2
            questdb-avx512
            asm
    )
endif (AARCH64)

if (WIN32)
    target_link_libraries(questdb wsock32 ws2_32 secur32 shlwapi)
else ()
    target_link_libraries(questdb rt)
endif (WIN32)<|MERGE_RESOLUTION|>--- conflicted
+++ resolved
@@ -150,11 +150,7 @@
     add_library(questdb-aarch64 OBJECT ${AARCH64_FILES})
     set_target_properties(
             questdb-aarch64 PROPERTIES
-<<<<<<< HEAD
-            COMPILE_FLAGS "-O3"
-=======
 	    COMPILE_FLAGS "-O3 -fPIC -std=c++17"
->>>>>>> 556fa9f2
     )
 
     target_link_libraries(
@@ -223,11 +219,7 @@
 
     set_target_properties(
             questdb PROPERTIES
-<<<<<<< HEAD
-            COMPILE_FLAGS "-lrt -m64 -O3"
-=======
-	    COMPILE_FLAGS "-m64 -O3 "
->>>>>>> 556fa9f2
+	    COMPILE_FLAGS "-lrt -m64 -O3"
     )
 
     ## Uncomment to measure time of ooo.cpp methods
