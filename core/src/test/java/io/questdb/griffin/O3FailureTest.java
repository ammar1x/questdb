/*******************************************************************************
 *     ___                  _   ____  ____
 *    / _ \ _   _  ___  ___| |_|  _ \| __ )
 *   | | | | | | |/ _ \/ __| __| | | |  _ \
 *   | |_| | |_| |  __/\__ \ |_| |_| | |_) |
 *    \__\_\\__,_|\___||___/\__|____/|____/
 *
 *  Copyright (c) 2014-2019 Appsicle
 *  Copyright (c) 2019-2020 QuestDB
 *
 *  Licensed under the Apache License, Version 2.0 (the "License");
 *  you may not use this file except in compliance with the License.
 *  You may obtain a copy of the License at
 *
 *  http://www.apache.org/licenses/LICENSE-2.0
 *
 *  Unless required by applicable law or agreed to in writing, software
 *  distributed under the License is distributed on an "AS IS" BASIS,
 *  WITHOUT WARRANTIES OR CONDITIONS OF ANY KIND, either express or implied.
 *  See the License for the specific language governing permissions and
 *  limitations under the License.
 *
 ******************************************************************************/

package io.questdb.griffin;

import io.questdb.WorkerPoolAwareConfiguration;
import io.questdb.cairo.*;
import io.questdb.mp.Job;
import io.questdb.mp.SOCountDownLatch;
import io.questdb.mp.WorkerPool;
import io.questdb.mp.WorkerPoolConfiguration;
import io.questdb.std.*;
import io.questdb.std.str.LPSZ;
import io.questdb.std.str.Path;
import io.questdb.test.tools.TestUtils;
import org.junit.Assert;
import org.junit.Test;

import java.io.File;
import java.net.URISyntaxException;
import java.net.URL;
import java.util.concurrent.CyclicBarrier;
import java.util.concurrent.atomic.AtomicBoolean;
import java.util.concurrent.atomic.AtomicInteger;

import static io.questdb.test.tools.TestUtils.compileAndExecute;

public class O3FailureTest extends AbstractO3Test {

    private final static AtomicInteger counter = new AtomicInteger(0);

    private static final FilesFacade ffAllocateFailure = new FilesFacadeImpl() {
        private boolean failNextAlloc = false;

        @Override
        public long length(long fd) {
            if (counter.decrementAndGet() == 0) {
                failNextAlloc = true;
                return 0;
            }
            return super.length(fd);
        }

        @Override
        public boolean allocate(long fd, long size) {
            if (failNextAlloc) {
                failNextAlloc = false;
                return false;
            }
            return super.allocate(fd, size);
        }
    };

    private static final FilesFacade ffIndexAllocateFailure = new FilesFacadeImpl() {

        long theFd = 0;
        boolean failNextAlloc = false;

        @Override
        public long length(long fd) {
            if (fd == theFd) {
                failNextAlloc = true;
                return 0;
            }
            return super.length(fd);
        }

        @Override
        public long openRW(LPSZ name) {
            long fd = super.openRW(name);
            if (Chars.endsWith(name, "1970-01-06" + Files.SEPARATOR + "sym.v") && counter.decrementAndGet() == 0) {
                theFd = fd;
            }
            return fd;
        }

        @Override
        public boolean allocate(long fd, long size) {
            if (fd == theFd && failNextAlloc) {
                // don't forget to set this to 0 so that next attempt doesn't fail
                theFd = 0;
                failNextAlloc = false;
                return false;
            }
            return super.allocate(fd, size);
        }
    };

    private static final FilesFacade ffOpenIndexFailure = new FilesFacadeImpl() {
        @Override
        public long openRW(LPSZ name) {
            if (Chars.endsWith(name, "1970-01-02" + Files.SEPARATOR + "sym.v") && counter.decrementAndGet() == 0) {
                return -1;
            }
            return super.openRW(name);
        }
    };

    private static final FilesFacade ffOpenFailure = new FilesFacadeImpl() {
        @Override
        public long openRW(LPSZ name) {
            if (Chars.endsWith(name, "1970-01-06" + Files.SEPARATOR + "ts.d") && counter.decrementAndGet() == 0) {
                return -1;
            }
            return super.openRW(name);
        }
    };

    private static final FilesFacade ffMkDirFailure = new FilesFacadeImpl() {
        @Override
        public int mkdirs(LPSZ path, int mode) {
            if (Chars.contains(path, "1970-01-06.14") && counter.decrementAndGet() == 0) {
                return -1;
            }
            return super.mkdirs(path, mode);
        }
    };

    private static final FilesFacade ffWriteTop = new FilesFacadeImpl() {
        long theFd;

        @Override
        public long openRW(LPSZ name) {
            long fd = super.openRW(name);
            if (Chars.endsWith(name, "1970-01-06" + Files.SEPARATOR + "v.top") && counter.decrementAndGet() == 0) {
                theFd = fd;
            }
            return fd;
        }

        @Override
        public long write(long fd, long address, long len, long offset) {
            if (fd == theFd) {
                theFd = 0;
                return 5;
            }
            return super.write(fd, address, len, offset);
        }
    };

    private static final FilesFacade ffWriteAndRemoveTop = new FilesFacadeImpl() {
        long theFd;

        @Override
        public long openRW(LPSZ name) {
            long fd = super.openRW(name);
            if (Chars.endsWith(name, "1970-01-06" + Files.SEPARATOR + "v.top") && counter.decrementAndGet() == 0) {
                theFd = fd;
            }
            return fd;
        }

        @Override
        public boolean remove(LPSZ name) {
            if (Chars.endsWith(name, "1970-01-06" + Files.SEPARATOR + "v.top")) {
                return false;
            }
            return super.remove(name);
        }

        @Override
        public long write(long fd, long address, long len, long offset) {
            if (fd == theFd) {
                theFd = 0;
                return 5;
            }
            return super.write(fd, address, len, offset);
        }
    };

    private static final FilesFacade ffWriteTop19700107 = new FilesFacadeImpl() {
        long theFd;

        @Override
        public long openRW(LPSZ name) {
            long fd = super.openRW(name);
            if (Chars.endsWith(name, "1970-01-07.15" + Files.SEPARATOR + "v.top") && counter.decrementAndGet() == 0) {
                theFd = fd;
            }
            return fd;
        }

        @Override
        public long write(long fd, long address, long len, long offset) {
            if (fd == theFd) {
                theFd = 0;
                return 5;
            }
            return super.write(fd, address, len, offset);
        }
    };

    private static final FilesFacade ffMapRW = new FilesFacadeImpl() {

        private long theFd = 0;

        @Override
        public long mmap(long fd, long len, long offset, int flags, int memoryTag) {
            if (theFd == fd) {
                theFd = 0;
                return -1;
            }
            return super.mmap(fd, len, offset, flags, memoryTag);
        }

        @Override
        public long openRW(LPSZ name) {
            long fd = super.openRW(name);
            if (Chars.endsWith(name, "1970-01-06.14" + Files.SEPARATOR + "i.d") && counter.decrementAndGet() == 0) {
                theFd = fd;
            }
            return fd;
        }
    };

    private static final FilesFacade ffOpenRW = new FilesFacadeImpl() {
        @Override
        public long openRW(LPSZ name) {
            if (Chars.endsWith(name, "1970-01-06.14" + Files.SEPARATOR + "i.d") && counter.decrementAndGet() == 0) {
                return -1;
            }
            return super.openRW(name);
        }
    };

    private static final FilesFacade ffFailToAllocateIndex = new FilesFacadeImpl() {
        long theFd;
        boolean failNextAlloc = false;

        @Override
        public boolean close(long fd) {
            if (fd == theFd) {
                theFd = -1;
            }
            return super.close(fd);
        }

        @Override
        public long length(long fd) {
            if (fd == theFd && counter.decrementAndGet() == 0) {
                failNextAlloc = true;
                return 0L;
            }
            return super.length(fd);
        }

        @Override
        public long openRW(LPSZ name) {
            long fd = super.openRW(name);
            if (Chars.endsWith(name, "x" + Files.SEPARATOR + "1970-01-07" + Files.SEPARATOR + "m.i")) {
                theFd = fd;
            }
            return fd;
        }

        @Override
        public boolean allocate(long fd, long size) {
            if (fd == theFd && failNextAlloc) {
                failNextAlloc = false;
                return false;
            }
            return super.allocate(fd, size);
        }
    };

    @Test
    public void testColumnTopLastDataOOODataFailRetryCantWriteTop() throws Exception {
        counter.set(1);
        executeWithoutPool(O3FailureTest::testColumnTopLastDataOOODataFailRetry0, ffWriteTop19700107);
    }

    @Test
    public void testColumnTopLastDataOOODataFailRetryCantWriteTopContended() throws Exception {
        counter.set(1);
        executeWithPool(0, O3FailureTest::testColumnTopLastDataOOODataFailRetry0, ffWriteTop19700107);
    }

    @Test
    public void testColumnTopLastDataOOODataFailRetryMapRo() throws Exception {
        counter.set(1);
        executeWithoutPool(O3FailureTest::testColumnTopLastDataOOODataFailRetry0, new FilesFacadeImpl() {

            long theFd = 0;

            @Override
            public long mmap(long fd, long len, long offset, int flags, int memoryTag) {
                if (fd == theFd && flags == Files.MAP_RO) {
                    theFd = 0;
                    return -1;
                }
                return super.mmap(fd, len, offset, flags, memoryTag);
            }

            @Override
            public long openRW(LPSZ name) {
                long fd = super.openRW(name);
                if (Chars.endsWith(name, "1970-01-07" + Files.SEPARATOR + "v11.d") && counter.decrementAndGet() == 0) {
                    theFd = fd;
                }
                return fd;
            }
        });
    }

    @Test
    public void testColumnTopLastDataOOODataFailRetryMapRoContended() throws Exception {
        counter.set(1);
        executeWithPool(0, O3FailureTest::testColumnTopLastDataOOODataFailRetry0, new FilesFacadeImpl() {

            long theFd = 0;

            @Override
            public long mmap(long fd, long len, long offset, int flags, int memoryTag) {
                if (fd == theFd && flags == Files.MAP_RO) {
                    theFd = 0;
                    return -1;
                }
                return super.mmap(fd, len, offset, flags, memoryTag);
            }

            @Override
            public long openRW(LPSZ name) {
                long fd = super.openRW(name);
                if (Chars.endsWith(name, "1970-01-07" + Files.SEPARATOR + "v11.d") && counter.decrementAndGet() == 0) {
                    theFd = fd;
                }
                return fd;
            }
        });
    }

    @Test
    public void testColumnTopMidAppend() throws Exception {
        counter.set(3);
        executeWithoutPool(O3FailureTest::testColumnTopMidAppendColumnFailRetry0, new FilesFacadeImpl() {
            @Override
            public long openRW(LPSZ name) {
                if (Chars.endsWith(name, "1970-01-07" + Files.SEPARATOR + "v12.d") && counter.decrementAndGet() == 0) {
                    return -1;
                }
                return super.openRW(name);
            }
        });
    }

    @Test
    public void testColumnTopMidAppendBlank() throws Exception {
        counter.set(1);
        executeWithoutPool(O3FailureTest::testColumnTopMidAppendBlankColumnFailRetry0, ffWriteTop);
    }

    @Test
    public void testColumnTopFailToWriteFollowedByFailToRemove() throws Exception {
        counter.set(1);
        executeWithoutPool(O3FailureTest::testColumnTopMidAppendBlankColumnFailRetry0, ffWriteAndRemoveTop);
    }

    @Test
    public void testColumnTopMidAppendBlankContended() throws Exception {
        counter.set(1);
        executeWithPool(0, O3FailureTest::testColumnTopMidAppendBlankColumnFailRetry0, ffWriteTop);
    }

    @Test
    public void testColumnTopMidAppendContended() throws Exception {
        counter.set(3);
        executeWithPool(0, O3FailureTest::testColumnTopMidAppendColumnFailRetry0, new FilesFacadeImpl() {
            @Override
            public long openRW(LPSZ name) {
                if (Chars.endsWith(name, "1970-01-07" + Files.SEPARATOR + "v12.d") && counter.decrementAndGet() == 0) {
                    return -1;
                }
                return super.openRW(name);
            }
        });
    }

    @Test
    public void testColumnTopMidDataMergeDataFailRetryReadTop() throws Exception {
        counter.set(2);
        executeWithoutPool(O3FailureTest::testColumnTopMidDataMergeDataFailRetry0, new FilesFacadeImpl() {
            long theFd;

            @Override
            public long openRW(LPSZ name) {
                long fd = super.openRW(name);
                if (Chars.endsWith(name, "1970-01-07" + Files.SEPARATOR + "v2.top") && counter.decrementAndGet() == 0) {
                    theFd = fd;
                }
                return fd;
            }

            @Override
            public long read(long fd, long address, long len, long offset) {
                if (fd == theFd) {
                    theFd = 0;
                    return 5;
                }
                return super.read(fd, address, len, offset);
            }
        });
    }

    @Test
    public void testColumnTopMidDataMergeDataFailRetryReadTopContended() throws Exception {
        counter.set(2);
        executeWithPool(0, O3FailureTest::testColumnTopMidDataMergeDataFailRetry0, new FilesFacadeImpl() {
            long theFd;

            @Override
            public long openRW(LPSZ name) {
                long fd = super.openRW(name);
                if (Chars.endsWith(name, "1970-01-07" + Files.SEPARATOR + "v2.top") && counter.decrementAndGet() == 0) {
                    theFd = fd;
                }
                return fd;
            }

            @Override
            public long read(long fd, long address, long len, long offset) {
                if (fd == theFd) {
                    theFd = 0;
                    return 5;
                }
                return super.read(fd, address, len, offset);
            }
        });
    }

    @Test
    public void testColumnTopMidMergeBlankFailRetryMapRW() throws Exception {
        counter.set(1);
        executeWithoutPool(O3FailureTest::testColumnTopMidMergeBlankColumnFailRetry0, ffMapRW);
    }

    @Test
    public void testColumnTopMidMergeBlankFailRetryMapRWContended() throws Exception {
        counter.set(1);
        executeWithPool(0, O3FailureTest::testColumnTopMidMergeBlankColumnFailRetry0, ffMapRW);
    }

    @Test
    public void testColumnTopMidMergeBlankFailRetryMergeFixMapRW() throws Exception {
        counter.set(1);
        executeWithoutPool(O3FailureTest::testColumnTopMidMergeBlankColumnFailRetry0, new FilesFacadeImpl() {

            long theFd = 0;

            @Override
            public long mmap(long fd, long len, long offset, int flags, int memoryTag) {
                if (fd != theFd) {
                    return super.mmap(fd, len, offset, flags, memoryTag);
                }

                theFd = 0;
                return -1;
            }

            @Override
            public long openRW(LPSZ name) {
                long fd = super.openRW(name);
                if (Chars.endsWith(name, "1970-01-06.14" + Files.SEPARATOR + "v8.d") && counter.decrementAndGet() == 0) {
                    theFd = fd;
                }
                return fd;
            }
        });
    }

    @Test
    public void testColumnTopMidMergeBlankFailRetryMergeFixMapRWContended() throws Exception {
        counter.set(1);
        executeWithPool(0, O3FailureTest::testColumnTopMidMergeBlankColumnFailRetry0, new FilesFacadeImpl() {

            long theFd = 0;

            @Override
            public long mmap(long fd, long len, long offset, int flags, int memoryTag) {
                if (fd != theFd) {
                    return super.mmap(fd, len, offset, flags, memoryTag);
                }

                theFd = 0;
                return -1;
            }

            @Override
            public long openRW(LPSZ name) {
                long fd = super.openRW(name);
                if (Chars.endsWith(name, "1970-01-06.14" + Files.SEPARATOR + "v8.d") && counter.decrementAndGet() == 0) {
                    theFd = fd;
                }
                return fd;
            }
        });
    }

    @Test
    public void testColumnTopMidMergeBlankFailRetryOpenRW() throws Exception {
        counter.set(1);
        executeWithoutPool(O3FailureTest::testColumnTopMidMergeBlankColumnFailRetry0, ffOpenRW);
    }

    @Test
    public void testColumnTopMidMergeBlankFailRetryOpenRWContended() throws Exception {
        counter.set(1);
        executeWithPool(0, O3FailureTest::testColumnTopMidMergeBlankColumnFailRetry0, ffOpenRW);
    }

    @Test
    public void testColumnTopMidMergeBlankFailRetryOpenRw() throws Exception {
        counter.set(3);
        executeWithoutPool(O3FailureTest::testColumnTopMidMergeBlankColumnFailRetry0, new FilesFacadeImpl() {
            @Override
            public long openRW(LPSZ name) {
                if (Chars.endsWith(name, "1970-01-06" + Files.SEPARATOR + "m.d") && counter.decrementAndGet() == 0) {
                    return -1;
                }
                return super.openRW(name);
            }
        });
    }

    @Test
    public void testColumnTopMidMergeBlankFailRetryOpenRw2() throws Exception {
        counter.set(3);
        executeWithoutPool(O3FailureTest::testColumnTopMidMergeBlankColumnFailRetry0, new FilesFacadeImpl() {
            @Override
            public long openRW(LPSZ name) {
                if (Chars.endsWith(name, "1970-01-06" + Files.SEPARATOR + "b.d") && counter.decrementAndGet() == 0) {
                    return -1;
                }
                return super.openRW(name);
            }
        });
    }

    @Test
    public void testColumnTopMidMergeBlankFailRetryOpenRw2Contended() throws Exception {
        counter.set(3);
        executeWithPool(0, O3FailureTest::testColumnTopMidMergeBlankColumnFailRetry0, new FilesFacadeImpl() {
            @Override
            public long openRW(LPSZ name) {
                if (Chars.endsWith(name, "1970-01-06" + Files.SEPARATOR + "b.d") && counter.decrementAndGet() == 0) {
                    return -1;
                }
                return super.openRW(name);
            }
        });
    }

    @Test
    public void testColumnTopMidMergeBlankFailRetryOpenRwContended() throws Exception {
        counter.set(3);
        executeWithPool(0, O3FailureTest::testColumnTopMidMergeBlankColumnFailRetry0, new FilesFacadeImpl() {
            @Override
            public long openRW(LPSZ name) {
                if (Chars.endsWith(name, "1970-01-06" + Files.SEPARATOR + "m.d") && counter.decrementAndGet() == 0) {
                    return -1;
                }
                return super.openRW(name);
            }
        });
    }

    @Test
    public void testFailOnResizingIndexContended() throws Exception {
        // this places break point on resize of key file
        counter.set(144);
        executeWithPool(0, O3FailureTest::testPartitionedDataAppendOODataNotNullStrTailFailRetry0, ffAllocateFailure);
    }

    @Test
    public void testFailOnTruncateKeyIndexContended() throws Exception {
<<<<<<< HEAD
        int cnt;
        switch (Os.type) {
            case Os.LINUX_AMD64:
            case Os.LINUX_ARM64:
            case Os.OSX_AMD64:
            case Os.OSX_ARM64:
                cnt = 83;
                break;
            default:
                cnt = 85;
                break;
        }
        counter.set(cnt);
=======
        counter.set(82);
>>>>>>> 700a799d
        executeWithPool(0, O3FailureTest::testColumnTopLastOOOPrefixFailRetry0, new FilesFacadeImpl() {

            @Override
            public boolean truncate(long fd, long size) {
                if (counter.decrementAndGet() == 0) {
                    return false;
                }
                return super.truncate(fd, size);
            }
        });
    }

    @Test
    public void testFailOnTruncateKeyValueContended() throws Exception {
<<<<<<< HEAD
        // different number of calls to "truncate" on Windows and *Nix
        // the number targets truncate of key file in BitmapIndexWriter
        counter.set(Os.type == Os.WINDOWS ? 85 : 83);
=======
        counter.set(82);
>>>>>>> 700a799d
        executeWithPool(0, O3FailureTest::testColumnTopLastOOOPrefixFailRetry0, new FilesFacadeImpl() {
            @Override
            public boolean truncate(long fd, long size) {
                if (counter.decrementAndGet() == 0) {
                    return false;
                }
                return super.truncate(fd, size);
            }
        });
    }

    @Test
    public void testInsertAsSelectNegativeTimestamp() throws Exception {
        executeWithPool(0, O3FailureTest::testInsertAsSelectNegativeTimestamp0);
    }

    @Test
    public void testInsertAsSelectNulls() throws Exception {
        executeWithPool(0, O3FailureTest::testInsertAsSelectNulls0);
    }

    @Test
    public void testOOOFollowedByAnotherOOO() throws Exception {
        counter.set(1);
        final AtomicBoolean restoreDiskSpace = new AtomicBoolean(false);
        executeWithPool(0,
                (engine, compiler, sqlExecutionContext) -> testOooFollowedByAnotherOOO0(engine, compiler, sqlExecutionContext, restoreDiskSpace),
                new FilesFacadeImpl() {

                    long theFd = 0;
                    boolean armageddon = false;

                    @Override
                    public boolean close(long fd) {
                        if (fd == theFd) {
                            theFd = 0;
                        }
                        return super.close(fd);
                    }

                    @Override
                    public long openRW(LPSZ name) {
                        long fd = super.openRW(name);
                        if (Chars.endsWith(name, "x" + Files.SEPARATOR + "1970-01-01.1" + Files.SEPARATOR + "m.d")) {
                            if (counter.decrementAndGet() == 0) {
                                theFd = fd;
                            }
                        }
                        return fd;
                    }

                    @Override
                    public boolean allocate(long fd, long size) {
                        if (restoreDiskSpace.get()) {
                            return super.allocate(fd, size);
                        }

                        if (armageddon) {
                            return false;
                        }
                        if (fd == theFd) {
                            theFd = 0;
                            armageddon = true;
                            return false;
                        }
                        return super.allocate(fd, size);
                    }
                });
    }

    @Test
    public void testOutOfFileHandles() throws Exception {
        counter.set(1536);
        executeWithPool(4, O3FailureTest::testOutOfFileHandles0, new FilesFacadeImpl() {
            @Override
            public boolean close(long fd) {
                counter.incrementAndGet();
                return super.close(fd);
            }

            @Override
            public long openAppend(LPSZ name) {
                if (counter.decrementAndGet() < 0) {
                    return -1;
                }
                return super.openAppend(name);
            }

            @Override
            public long openRO(LPSZ name) {
                if (counter.decrementAndGet() < 0) {
                    return -1;
                }
                return super.openRO(name);
            }

            @Override
            public long openRW(LPSZ name) {
                if (counter.decrementAndGet() < 0) {
                    return -1;
                }
                return super.openRW(name);
            }
        });
    }

    @Test
    public void testPartitionedAllocateLastPartitionFail() throws Exception {
        counter.set(2);
        executeWithoutPool(O3FailureTest::testPartitionedDataAppendOOPrependOODataFailRetry0, ffFailToAllocateIndex);
    }

    @Test
    public void testPartitionedAllocateLastPartitionFailNoReopen() throws Exception {
        counter.set(2);
        executeWithPool(0, O3FailureTest::testPartitionedDataAppendOOPrependOODataFailRetryNoReopen, ffFailToAllocateIndex);
    }

    @Test
    public void testPartitionedCreateDirFail() throws Exception {
        counter.set(1);
        executeWithoutPool(O3FailureTest::testColumnTopMidMergeBlankColumnFailRetry0, ffMkDirFailure);
    }

    @Test
    public void testPartitionedCreateDirFailContended() throws Exception {
        counter.set(1);
        executeWithPool(0, O3FailureTest::testColumnTopMidMergeBlankColumnFailRetry0, ffMkDirFailure);
    }

    @Test
    public void testPartitionedDataAppendOOData() throws Exception {
        counter.set(4);
        executeWithoutPool(O3FailureTest::testPartitionedDataAppendOODataFailRetry0, new FilesFacadeImpl() {

            private final AtomicInteger mapCounter = new AtomicInteger(2);
            private long theFd = 0;

            @Override
            public long mmap(long fd, long len, long offset, int flags, int memoryTag) {
                if (theFd == fd && mapCounter.decrementAndGet() == 0) {
                    theFd = 0;
                    return -1;
                }
                return super.mmap(fd, len, offset, flags, memoryTag);
            }

            @Override
            public long openRW(LPSZ name) {
                long fd = super.openRW(name);
                if (Chars.endsWith(name, "ts.d") && counter.decrementAndGet() == 0) {
                    theFd = fd;
                }
                return fd;
            }
        });
    }

    @Test
    public void testPartitionedDataAppendOODataContended() throws Exception {
        counter.set(4);
        executeWithPool(0, O3FailureTest::testPartitionedDataAppendOODataFailRetry0, new FilesFacadeImpl() {

            private final AtomicInteger mapCounter = new AtomicInteger(2);
            private long theFd = 0;

            @Override
            public long mmap(long fd, long len, long offset, int flags, int memoryTag) {
                if (theFd == fd && mapCounter.decrementAndGet() == 0) {
                    theFd = 0;
                    return -1;
                }
                return super.mmap(fd, len, offset, flags, memoryTag);
            }

            @Override
            public long openRW(LPSZ name) {
                long fd = super.openRW(name);
                if (Chars.endsWith(name, "ts.d") && counter.decrementAndGet() == 0) {
                    theFd = fd;
                }
                return fd;
            }
        });
    }

    @Test
    public void testPartitionedDataAppendOODataIndexed() throws Exception {
        counter.set(3);
        executeWithoutPool(O3FailureTest::testPartitionedDataAppendOODataIndexedFailRetry0, new FilesFacadeImpl() {
            @Override
            public long openRW(LPSZ name) {
                if (Chars.endsWith(name, "1970-01-06" + Files.SEPARATOR + "timestamp.d") && counter.decrementAndGet() == 0) {
                    return -1;
                }
                return super.openRW(name);
            }
        });
    }

    @Test
    public void testPartitionedDataAppendOODataIndexedContended() throws Exception {
        counter.set(3);
        executeWithPool(0, O3FailureTest::testPartitionedDataAppendOODataIndexedFailRetry0, new FilesFacadeImpl() {
            @Override
            public long openRW(LPSZ name) {
                if (Chars.endsWith(name, "1970-01-06" + Files.SEPARATOR + "timestamp.d") && counter.decrementAndGet() == 0) {
                    return -1;
                }
                return super.openRW(name);
            }
        });
    }

    @Test
    public void testPartitionedDataAppendOODataNotNullStrTail() throws Exception {
        counter.set(174);
        executeWithoutPool(O3FailureTest::testPartitionedDataAppendOODataNotNullStrTailFailRetry0, ffAllocateFailure);
    }

    @Test
    public void testSetAppendPositionFails() throws Exception {
        counter.set(182);
        executeWithoutPool(O3FailureTest::testPartitionedDataAppendOODataNotNullStrTailFailRetry0, ffAllocateFailure);
    }

    @Test
    public void testPartitionedDataAppendOODataNotNullStrTailContended() throws Exception {
        counter.set(174);
        executeWithPool(0, O3FailureTest::testPartitionedDataAppendOODataNotNullStrTailFailRetry0, ffAllocateFailure);
    }

    @Test
    public void testPartitionedDataAppendOODataNotNullStrTailIndexAllocateFail() throws Exception {
        counter.set(2);
        executeWithoutPool(O3FailureTest::testPartitionedDataAppendOODataNotNullStrTailFailRetry0, ffIndexAllocateFailure);
    }

    @Test
    public void testPartitionedDataAppendOODataNotNullStrTailIndexAllocateFailContended() throws Exception {
        counter.set(2);
        executeWithPool(0, O3FailureTest::testPartitionedDataAppendOODataNotNullStrTailFailRetry0, ffIndexAllocateFailure);
    }

    @Test
    public void testPartitionedDataAppendOODataNotNullStrTailParallel() throws Exception {
        counter.set(174);
        executeWithPool(2, O3FailureTest::testPartitionedDataAppendOODataNotNullStrTailFailRetry0, ffAllocateFailure);
    }

    @Test
    public void testPartitionedDataAppendOOPrependOODatThenRegularAppend() throws Exception {
        counter.set(162);
        executeWithPool(0, O3FailureTest::testPartitionedDataAppendOOPrependOODatThenRegularAppend0, ffAllocateFailure);
    }

    @Test
    public void testPartitionedDataAppendOOPrependOOData() throws Exception {
        counter.set(162);
        executeWithoutPool(O3FailureTest::testPartitionedDataAppendOOPrependOODataFailRetry0, ffAllocateFailure);
    }

    @Test
    public void testPartitionedDataAppendOOPrependOODataContended() throws Exception {
        counter.set(162);
        executeWithPool(0, O3FailureTest::testPartitionedDataAppendOOPrependOODataFailRetry0, ffAllocateFailure);
    }

    @Test
    public void testPartitionedDataAppendOOPrependOODataMapVar() throws Exception {
        counter.set(3);
        executeWithoutPool(O3FailureTest::testPartitionedDataAppendOOPrependOODataFailRetry0, new FilesFacadeImpl() {

            private long theFd = 0;

            @Override
            public long mmap(long fd, long len, long offset, int flags, int memoryTag) {
                if (theFd == fd) {
                    theFd = 0;
                    return -1;
                }
                return super.mmap(fd, len, offset, flags, memoryTag);
            }

            @Override
            public long openRW(LPSZ name) {
                long fd = super.openRW(name);
                if (Chars.endsWith(name, "1970-01-06" + Files.SEPARATOR + "m.d") && counter.decrementAndGet() == 0) {
                    theFd = fd;
                }
                return fd;
            }
        });
    }

    @Test
    public void testPartitionedDataAppendOOPrependOODataMapVarContended() throws Exception {
        counter.set(3);
        executeWithPool(0, O3FailureTest::testPartitionedDataAppendOOPrependOODataFailRetry0, new FilesFacadeImpl() {

            private long theFd = 0;

            @Override
            public long mmap(long fd, long len, long offset, int flags, int memoryTag) {
                if (theFd == fd) {
                    theFd = 0;
                    return -1;
                }
                return super.mmap(fd, len, offset, flags, memoryTag);
            }

            @Override
            public long openRW(LPSZ name) {
                long fd = super.openRW(name);
                if (Chars.endsWith(name, "1970-01-06" + Files.SEPARATOR + "m.d") && counter.decrementAndGet() == 0) {
                    theFd = fd;
                }
                return fd;
            }
        });
    }

    @Test
    public void testPartitionedDataAppendOOPrependOODataParallel() throws Exception {
        counter.set(193);
        executeWithPool(4, O3FailureTest::testPartitionedDataAppendOOPrependOODataFailRetry0, ffAllocateFailure);
    }

    @Test
    public void testPartitionedDataAppendOOPrependOODataParallelNoReopen() throws Exception {
        counter.set(162);
        executeWithPool(4, O3FailureTest::testPartitionedDataAppendOOPrependOODataFailRetryNoReopen, ffAllocateFailure);
    }

    @Test
    public void testPartitionedOOPrefixesExistingPartitions() throws Exception {
        counter.set(1);
        executeWithoutPool(O3FailureTest::testPartitionedOOPrefixesExistingPartitionsFailRetry0, ffOpenIndexFailure);
    }

    @Test
    public void testPartitionedOOPrefixesExistingPartitionsContended() throws Exception {
        counter.set(1);
        executeWithPool(0, O3FailureTest::testPartitionedOOPrefixesExistingPartitionsFailRetry0, ffOpenIndexFailure);
    }

    @Test
    public void testPartitionedOOPrefixesExistingPartitionsCreateDirs() throws Exception {
        counter.set(2);
        executeWithoutPool(O3FailureTest::testPartitionedOOPrefixesExistingPartitionsFailRetry0, new FilesFacadeImpl() {
            @Override
            public int mkdirs(LPSZ path, int mode) {
                if (Chars.contains(path, "1970-01-01") && counter.decrementAndGet() == 0) {
                    return -1;
                }
                return super.mkdirs(path, mode);
            }
        });
    }

    @Test
    public void testPartitionedOOPrefixesExistingPartitionsCreateDirsContended() throws Exception {
        counter.set(2);
        executeWithPool(0, O3FailureTest::testPartitionedOOPrefixesExistingPartitionsFailRetry0, new FilesFacadeImpl() {
            @Override
            public int mkdirs(LPSZ path, int mode) {
                if (Chars.contains(path, "1970-01-01") && counter.decrementAndGet() == 0) {
                    return -1;
                }
                return super.mkdirs(path, mode);
            }
        });
    }

    @Test
    public void testPartitionedOpenTimestampFail() throws Exception {
        counter.set(3);
        executeWithoutPool(O3FailureTest::testPartitionedDataAppendOOPrependOODataFailRetry0, ffOpenFailure);
    }

    @Test
    public void testPartitionedOpenTimestampFailContended() throws Exception {
        counter.set(3);
        executeWithPool(0, O3FailureTest::testPartitionedDataAppendOOPrependOODataFailRetry0, ffOpenFailure);
    }

    @Test
    public void testTwoRowsConsistency() throws Exception {
        executeWithPool(0, O3FailureTest::testTwoRowsConsistency0);
    }

    private static void testInsertAsSelectNulls0(
            CairoEngine engine,
            SqlCompiler compiler,
            SqlExecutionContext sqlExecutionContext
    ) throws SqlException {
        compiler.compile(
                "create table x as (" +
                        "select" +
                        " cast(x as int) i, " +
                        " rnd_symbol('msft','ibm', 'googl') sym," +
                        " timestamp_sequence(500000000000L,1000000L) ts," +
                        " cast(x as short) l" +
                        " from long_sequence(50)" +
                        "), index(sym) timestamp (ts) partition by DAY",
                sqlExecutionContext
        );

        compiler.compile(
                "create table top as (" +
                        "select" +
                        " cast(x as int) i," +
                        " rnd_symbol('msft','ibm', 'googl') sym," +
                        " case WHEN x < 2 THEN CAST(NULL as TIMESTAMP) ELSE CAST(x as TIMESTAMP) END ts," +
                        " cast(x + 1000 as short)  l" +
                        " from long_sequence(100)" +
                        ")",
                sqlExecutionContext
        );

        try {
            compiler.compile("insert into x select * from top", sqlExecutionContext);
            Assert.fail();
        } catch (CairoException ex) {
            Chars.contains(ex.getFlyweightMessage(), "timestamps before 1970-01-01");
        }

        assertO3DataConsistency(
                engine,
                compiler,
                sqlExecutionContext,
                "create table y as (select * from top where ts >= 0 union all select * from x)",
                "insert into x select * from top where ts >= 0"
        );
        assertIndexConsistency(compiler, sqlExecutionContext);
    }

    private static void testInsertAsSelectNegativeTimestamp0(
            CairoEngine engine,
            SqlCompiler compiler,
            SqlExecutionContext sqlExecutionContext
    ) throws SqlException {
        compiler.compile(
                "create table x as (" +
                        "select" +
                        " cast(x as int) i, " +
                        " rnd_symbol('msft','ibm', 'googl') sym," +
                        " timestamp_sequence(500000000000L,1000000L) ts," +
                        " cast(x as short) l" +
                        " from long_sequence(50)" +
                        "), index(sym) timestamp (ts) partition by DAY",
                sqlExecutionContext
        );

        compiler.compile(
                "create table top as (" +
                        "select" +
                        " cast(x as int) i," +
                        " rnd_symbol('msft','ibm', 'googl') sym," +
                        " timestamp_sequence(-500,10L) ts," +
                        " cast(x + 1000 as short)  l" +
                        " from long_sequence(100)" +
                        ")",
                sqlExecutionContext
        );

        try {
            compiler.compile("insert into x select * from top", sqlExecutionContext);
            Assert.fail();
        } catch (CairoException ex) {
            Chars.contains(ex.getFlyweightMessage(), "timestamps before 1970-01-01");
        }

        assertO3DataConsistency(
                engine,
                compiler,
                sqlExecutionContext,
                "create table y as (select * from top where ts >= 0 union all select * from x)",
                "insert into x select * from top where ts >= 0"
        );
        assertIndexConsistency(compiler, sqlExecutionContext);
    }

    private static void testPartitionedOOPrefixesExistingPartitionsFailRetry0(
            CairoEngine engine,
            SqlCompiler compiler,
            SqlExecutionContext sqlExecutionContext
    ) throws SqlException {
        compiler.compile(
                "create table x as (" +
                        "select" +
                        " cast(x as int) i," +
                        " rnd_symbol('msft','ibm', 'googl') sym," +
                        " round(rnd_double(0)*100, 3) amt," +
                        " to_timestamp('2018-01', 'yyyy-MM') + x * 720000000 timestamp," +
                        " rnd_boolean() b," +
                        " rnd_str('ABC', 'CDE', null, 'XYZ') c," +
                        " rnd_double(2) d," +
                        " rnd_float(2) e," +
                        " rnd_short(10,1024) f," +
                        " rnd_date(to_date('2015', 'yyyy'), to_date('2016', 'yyyy'), 2) g," +
                        " rnd_symbol(4,4,4,2) ik," +
                        " rnd_long() j," +
                        " timestamp_sequence(500000000000L,1000000L) ts," +
                        " rnd_byte(2,50) l," +
                        " rnd_bin(10, 20, 2) m," +
                        " rnd_str(5,16,2) n," +
                        " rnd_char() t" +
                        " from long_sequence(500)" +
                        "), index(sym) timestamp (ts) partition by DAY",
                sqlExecutionContext
        );

        // create table with 1AM data

        compiler.compile(
                "create table top as (" +
                        "select" +
                        " cast(x as int) i," +
                        " rnd_symbol('msft','ibm', 'googl') sym," +
                        " round(rnd_double(0)*100, 3) amt," +
                        " to_timestamp('2018-01', 'yyyy-MM') + x * 720000000 timestamp," +
                        " rnd_boolean() b," +
                        " rnd_str('ABC', 'CDE', null, 'XYZ') c," +
                        " rnd_double(2) d," +
                        " rnd_float(2) e," +
                        " rnd_short(10,1024) f," +
                        " rnd_date(to_date('2015', 'yyyy'), to_date('2016', 'yyyy'), 2) g," +
                        " rnd_symbol(4,4,4,2) ik," +
                        " rnd_long() j," +
                        " timestamp_sequence(15000000000L,100000000L) ts," +
                        " rnd_byte(2,50) l," +
                        " rnd_bin(10, 20, 2) m," +
                        " rnd_str(5,16,2) n," +
                        " rnd_char() t" +
                        " from long_sequence(1000)" +
                        ") timestamp (ts) partition by DAY",
                sqlExecutionContext
        );

        try {
            compiler.compile("insert into x select * from top", sqlExecutionContext);
            Assert.fail();
        } catch (CairoException ignored) {
        }

        assertO3DataConsistency(
                engine,
                compiler,
                sqlExecutionContext,
                "create table y as (select * from x union all select * from top)",
                "insert into x select * from top"
        );

        assertIndexConsistency(compiler, sqlExecutionContext);
    }

    private static void testPartitionedDataAppendOODataNotNullStrTailFailRetry0(
            CairoEngine engine,
            SqlCompiler compiler,
            SqlExecutionContext sqlExecutionContext
    ) throws SqlException {
        compiler.compile(
                "create table x as (" +
                        "select" +
                        " cast(x as int) i," +
                        " rnd_symbol('msft','ibm', 'googl') sym," +
                        " round(rnd_double(0)*100, 3) amt," +
                        " to_timestamp('2018-01', 'yyyy-MM') + x * 720000000 timestamp," +
                        " rnd_boolean() b," +
                        " rnd_str('ABC', 'CDE', null, 'XYZ') c," +
                        " rnd_double(2) d," +
                        " rnd_float(2) e," +
                        " rnd_short(10,1024) f," +
                        " rnd_date(to_date('2015', 'yyyy'), to_date('2016', 'yyyy'), 2) g," +
                        " rnd_symbol(4,4,4,2) ik," +
                        " rnd_long() j," +
                        " timestamp_sequence(500000000000L,100000000L) ts," +
                        " rnd_byte(2,50) l," +
                        " cast(null as binary) m," +
                        " rnd_str(5,16,2) n," +
                        " rnd_char() t" +
                        " from long_sequence(510)" +
                        "), index(sym) timestamp (ts) partition by DAY",
                sqlExecutionContext
        );

        compiler.compile(
                "create table append as (" +
                        "select" +
                        " cast(x as int) i," +
                        " rnd_symbol('msft','ibm', 'googl') sym," +
                        " round(rnd_double(0)*100, 3) amt," +
                        " to_timestamp('2018-01', 'yyyy-MM') + x * 720000000 timestamp," +
                        " rnd_boolean() b," +
                        " rnd_str('ABC', 'CDE', null, 'XYZ') c," +
                        " rnd_double(2) d," +
                        " rnd_float(2) e," +
                        " rnd_short(10,1024) f," +
                        " rnd_date(to_date('2015', 'yyyy'), to_date('2016', 'yyyy'), 2) g," +
                        " rnd_symbol(4,4,4,2) ik," +
                        " rnd_long() j," +
                        " timestamp_sequence(518300000010L,100000L) ts," +
                        " rnd_byte(2,50) l," +
                        " rnd_bin(10, 20, 2) m," +
                        " rnd_str(5,16,2) n," +
                        " rnd_char() t" +
                        " from long_sequence(100)" +
                        ") timestamp (ts) partition by DAY",
                sqlExecutionContext
        );

        try {
            compiler.compile("insert into x select * from append", sqlExecutionContext);
            Assert.fail();
        } catch (CairoException | CairoError ignored) {
        }

        assertO3DataConsistency(
                engine,
                compiler,
                sqlExecutionContext,
                "create table y as (x union all append)",
                "insert into x select * from append"
        );

        assertIndexConsistency(compiler, sqlExecutionContext);
    }

    private static void testPartitionedDataAppendOODataIndexedFailRetry0(
            CairoEngine engine,
            SqlCompiler compiler,
            SqlExecutionContext sqlExecutionContext
    ) throws SqlException {
        compiler.compile(
                "create table x as (" +
                        "select" +
                        " cast(x as int) i," +
                        " rnd_symbol('msft','ibm', 'googl') sym," +
                        " round(rnd_double(0)*100, 3) amt," +
                        " to_timestamp('2018-01', 'yyyy-MM') + x * 720000000 timestamp," +
                        " rnd_boolean() b," +
                        " rnd_str('ABC', 'CDE', null, 'XYZ') c," +
                        " rnd_double(2) d," +
                        " rnd_float(2) e," +
                        " rnd_short(10,1024) f," +
                        " rnd_date(to_date('2015', 'yyyy'), to_date('2016', 'yyyy'), 2) g," +
                        " rnd_symbol(4,4,4,2) ik," +
                        " rnd_long() j," +
                        " timestamp_sequence(500000000000L,100000000L) ts," +
                        " rnd_byte(2,50) l," +
                        " rnd_bin(10, 20, 2) m," +
                        " rnd_str(5,16,2) n," +
                        " rnd_char() t" +
                        " from long_sequence(500)" +
                        "), index(sym) timestamp (ts) partition by DAY",
                sqlExecutionContext
        );

        compiler.compile(
                "create table append as (" +
                        "select" +
                        " cast(x as int) i," +
                        " rnd_symbol('msft','ibm', 'googl') sym," +
                        " round(rnd_double(0)*100, 3) amt," +
                        " to_timestamp('2018-01', 'yyyy-MM') + x * 720000000 timestamp," +
                        " rnd_boolean() b," +
                        " rnd_str('ABC', 'CDE', null, 'XYZ') c," +
                        " rnd_double(2) d," +
                        " rnd_float(2) e," +
                        " rnd_short(10,1024) f," +
                        " rnd_date(to_date('2015', 'yyyy'), to_date('2016', 'yyyy'), 2) g," +
                        " rnd_symbol(4,4,4,2) ik," +
                        " rnd_long() j," +
                        " timestamp_sequence(518300000010L,100000L) ts," +
                        " rnd_byte(2,50) l," +
                        " rnd_bin(10, 20, 2) m," +
                        " rnd_str(5,16,2) n," +
                        " rnd_char() t" +
                        " from long_sequence(100)" +
                        ") timestamp (ts) partition by DAY",
                sqlExecutionContext
        );

        try {
            compiler.compile("insert into x select * from append", sqlExecutionContext);
            Assert.fail();
        } catch (CairoException ignored) {
        }

        assertO3DataConsistency(
                engine,
                compiler,
                sqlExecutionContext,
                "create table y as (x union all append)",
                "insert into x select * from append"
        );
    }

    private static void testColumnTopLastDataOOODataFailRetry0(
            CairoEngine engine,
            SqlCompiler compiler,
            SqlExecutionContext sqlExecutionContext
    ) throws SqlException, URISyntaxException {

        //
        // ----- last partition
        //
        // +-----------+
        // |   empty   |
        // |           |
        // +-----------+   <-- top -->       +---------+
        // |           |                     |   data  |
        // |           |   +----------+      +---------+
        // |           |   |   OOO    |      |   ooo   |
        // |           | < |  block   |  ==  +---------+
        // |           |   | (narrow) |      |   data  |
        // |           |   +----------+      +---------+
        // +-----------+
        compiler.compile(
                "create table x as (" +
                        "select" +
                        " cast(x as int) i," +
                        " rnd_symbol('msft','ibm', 'googl') sym," +
                        " round(rnd_double(0)*100, 3) amt," +
                        " to_timestamp('2018-01', 'yyyy-MM') + x * 720000000 timestamp," +
                        " rnd_boolean() b," +
                        " rnd_str('ABC', 'CDE', null, 'XYZ') c," +
                        " rnd_double(2) d," +
                        " rnd_float(2) e," +
                        " rnd_short(10,1024) f," +
                        " rnd_date(to_date('2015', 'yyyy'), to_date('2016', 'yyyy'), 2) g," +
                        " rnd_symbol(4,4,4,2) ik," +
                        " rnd_long() j," +
                        " timestamp_sequence(500000000000L,100000000L) ts," +
                        " rnd_byte(2,50) l," +
                        " rnd_bin(10, 20, 2) m," +
                        " rnd_str(5,16,2) n," +
                        " rnd_char() t" +
                        " from long_sequence(500)" +
                        "), index(sym) timestamp (ts) partition by DAY",
                sqlExecutionContext
        );

        compileAndExecute(compiler, engine, "alter table x add column v double", sqlExecutionContext);
        compileAndExecute(compiler, engine, "alter table x add column v1 float", sqlExecutionContext);
        compileAndExecute(compiler, engine, "alter table x add column v2 int", sqlExecutionContext);
        compileAndExecute(compiler, engine, "alter table x add column v3 byte", sqlExecutionContext);
        compileAndExecute(compiler, engine, "alter table x add column v4 short", sqlExecutionContext);
        compileAndExecute(compiler, engine, "alter table x add column v5 boolean", sqlExecutionContext);
        compileAndExecute(compiler, engine, "alter table x add column v6 date", sqlExecutionContext);
        compileAndExecute(compiler, engine, "alter table x add column v7 timestamp", sqlExecutionContext);
        compileAndExecute(compiler, engine, "alter table x add column v8 symbol", sqlExecutionContext);
        compileAndExecute(compiler, engine, "alter table x add column v10 char", sqlExecutionContext);
        compileAndExecute(compiler, engine, "alter table x add column v11 string", sqlExecutionContext);
        compileAndExecute(compiler, engine, "alter table x add column v12 binary", sqlExecutionContext);
        compileAndExecute(compiler, engine, "alter table x add column v9 long", sqlExecutionContext);

        compiler.compile(
                "insert into x " +
                        "select" +
                        " cast(x as int) i," +
                        " rnd_symbol('msft','ibm', 'googl') sym," +
                        " round(rnd_double(0)*100, 3) amt," +
                        " to_timestamp('2018-01', 'yyyy-MM') + x * 720000000 timestamp," +
                        " rnd_boolean() b," +
                        " rnd_str('ABC', 'CDE', null, 'XYZ') c," +
                        " rnd_double(2) d," +
                        " rnd_float(2) e," +
                        " rnd_short(10,1024) f," +
                        " rnd_date(to_date('2015', 'yyyy'), to_date('2016', 'yyyy'), 2) g," +
                        " rnd_symbol(4,4,4,2) ik," +
                        " rnd_long() j," +
                        " timestamp_sequence(549920000000L,100000000L) ts," +
                        " rnd_byte(2,50) l," +
                        " rnd_bin(10, 20, 2) m," +
                        " rnd_str(5,16,2) n," +
                        " rnd_char() t," +
//        --------     new columns here ---------------
                        " rnd_double() v," +
                        " rnd_float() v1," +
                        " rnd_int() v2," +
                        " rnd_byte() v3," +
                        " rnd_short() v4," +
                        " rnd_boolean() v5," +
                        " rnd_date() v6," +
                        " rnd_timestamp(10,100000,356) v7," +
                        " rnd_symbol('AAA','BBB', null) v8," +
                        " rnd_char() v10," +
                        " rnd_str() v11," +
                        " rnd_bin() v12," +
                        " rnd_long() v9" +
                        " from long_sequence(500)",
                sqlExecutionContext
        );

        compiler.compile(
                "create table append as (" +
                        "select" +
                        " cast(x as int) i," +
                        " rnd_symbol('msft','ibm', 'googl') sym," +
                        " round(rnd_double(0)*100, 3) amt," +
                        " to_timestamp('2018-01', 'yyyy-MM') + x * 720000000 timestamp," +
                        " rnd_boolean() b," +
                        " rnd_str('ABC', 'CDE', null, 'XYZ') c," +
                        " rnd_double(2) d," +
                        " rnd_float(2) e," +
                        " rnd_short(10,1024) f," +
                        " rnd_date(to_date('2015', 'yyyy'), to_date('2016', 'yyyy'), 2) g," +
                        " rnd_symbol(4,4,4,2) ik," +
                        " rnd_long() j," +
                        " timestamp_sequence(549920000000L,100000L) ts," +
                        " rnd_byte(2,50) l," +
                        " rnd_bin(10, 20, 2) m," +
                        " rnd_str(5,16,2) n," +
                        " rnd_char() t," +
//        --------     new columns here ---------------
                        " rnd_double() v," +
                        " rnd_float() v1," +
                        " rnd_int() v2," +
                        " rnd_byte() v3," +
                        " rnd_short() v4," +
                        " rnd_boolean() v5," +
                        " rnd_date() v6," +
                        " rnd_timestamp(10,100000,356) v7," +
                        " rnd_symbol('AAA','BBB', null) v8," +
                        " rnd_char() v10," +
                        " rnd_str() v11," +
                        " rnd_bin() v12," +
                        " rnd_long() v9" +
                        " from long_sequence(100)" +
                        ") timestamp (ts) partition by DAY",
                sqlExecutionContext
        );

        try {
            compiler.compile("insert into x select * from append", sqlExecutionContext);
            Assert.fail();
        } catch (CairoException ignored) {
        }

        compiler.compile("insert into x select * from append", sqlExecutionContext);

        assertSqlResultAgainstFile(
                compiler,
                sqlExecutionContext,
                "/o3/testColumnTopLastDataOOOData.txt"
        );

    }

    private static void testColumnTopMidDataMergeDataFailRetry0(
            CairoEngine engine,
            SqlCompiler compiler,
            SqlExecutionContext sqlExecutionContext
    ) throws SqlException, URISyntaxException {

        compiler.compile(
                "create table x as (" +
                        "select" +
                        " cast(x as int) i," +
                        " rnd_symbol('msft','ibm', 'googl') sym," +
                        " round(rnd_double(0)*100, 3) amt," +
                        " to_timestamp('2018-01', 'yyyy-MM') + x * 720000000 timestamp," +
                        " rnd_boolean() b," +
                        " rnd_str('ABC', 'CDE', null, 'XYZ') c," +
                        " rnd_double(2) d," +
                        " rnd_float(2) e," +
                        " rnd_short(10,1024) f," +
                        " rnd_date(to_date('2015', 'yyyy'), to_date('2016', 'yyyy'), 2) g," +
                        " rnd_symbol(4,4,4,2) ik," +
                        " rnd_long() j," +
                        " timestamp_sequence(500000000000L,100000000L) ts," +
                        " rnd_byte(2,50) l," +
                        " rnd_bin(10, 20, 2) m," +
                        " rnd_str(5,16,2) n," +
                        " rnd_char() t" +
                        " from long_sequence(500)" +
                        "), index(sym) timestamp (ts) partition by DAY",
                sqlExecutionContext
        );

        compileAndExecute(compiler, engine, "alter table x add column v double", sqlExecutionContext);
        compileAndExecute(compiler, engine, "alter table x add column v1 float", sqlExecutionContext);
        compileAndExecute(compiler, engine, "alter table x add column v2 int", sqlExecutionContext);
        compileAndExecute(compiler, engine, "alter table x add column v3 byte", sqlExecutionContext);
        compileAndExecute(compiler, engine, "alter table x add column v4 short", sqlExecutionContext);
        compileAndExecute(compiler, engine, "alter table x add column v5 boolean", sqlExecutionContext);
        compileAndExecute(compiler, engine, "alter table x add column v6 date", sqlExecutionContext);
        compileAndExecute(compiler, engine, "alter table x add column v7 timestamp", sqlExecutionContext);
        compileAndExecute(compiler, engine, "alter table x add column v8 symbol", sqlExecutionContext);
        compileAndExecute(compiler, engine, "alter table x add column v10 char", sqlExecutionContext);
        compileAndExecute(compiler, engine, "alter table x add column v11 string", sqlExecutionContext);
        compileAndExecute(compiler, engine, "alter table x add column v12 binary", sqlExecutionContext);
        compileAndExecute(compiler, engine, "alter table x add column v9 long", sqlExecutionContext);

        compiler.compile(
                "insert into x " +
                        "select" +
                        " cast(x as int) i," +
                        " rnd_symbol('msft','ibm', 'googl') sym," +
                        " round(rnd_double(0)*100, 3) amt," +
                        " to_timestamp('2018-01', 'yyyy-MM') + x * 720000000 timestamp," +
                        " rnd_boolean() b," +
                        " rnd_str('ABC', 'CDE', null, 'XYZ') c," +
                        " rnd_double(2) d," +
                        " rnd_float(2) e," +
                        " rnd_short(10,1024) f," +
                        " rnd_date(to_date('2015', 'yyyy'), to_date('2016', 'yyyy'), 2) g," +
                        " rnd_symbol(4,4,4,2) ik," +
                        " rnd_long() j," +
                        " timestamp_sequence(549920000000L,100000000L) ts," +
                        " rnd_byte(2,50) l," +
                        " rnd_bin(10, 20, 2) m," +
                        " rnd_str(5,16,2) n," +
                        " rnd_char() t," +
//        --------     new columns here ---------------
                        " rnd_double() v," +
                        " rnd_float() v1," +
                        " rnd_int() v2," +
                        " rnd_byte() v3," +
                        " rnd_short() v4," +
                        " rnd_boolean() v5," +
                        " rnd_date() v6," +
                        " rnd_timestamp(10,100000,356) v7," +
                        " rnd_symbol('AAA','BBB', null) v8," +
                        " rnd_char() v10," +
                        " rnd_str() v11," +
                        " rnd_bin() v12," +
                        " rnd_long() v9" +
                        " from long_sequence(1000)",
                sqlExecutionContext
        );

        compiler.compile(
                "create table append as (" +
                        "select" +
                        " cast(x as int) i," +
                        " rnd_symbol('msft','ibm', 'googl') sym," +
                        " round(rnd_double(0)*100, 3) amt," +
                        " to_timestamp('2018-01', 'yyyy-MM') + x * 720000000 timestamp," +
                        " rnd_boolean() b," +
                        " rnd_str('ABC', 'CDE', null, 'XYZ') c," +
                        " rnd_double(2) d," +
                        " rnd_float(2) e," +
                        " rnd_short(10,1024) f," +
                        " rnd_date(to_date('2015', 'yyyy'), to_date('2016', 'yyyy'), 2) g," +
                        " rnd_symbol(4,4,4,2) ik," +
                        " rnd_long() j," +
                        " timestamp_sequence(549900000000L,50000000L) ts," +
                        " rnd_byte(2,50) l," +
                        " rnd_bin(10, 20, 2) m," +
                        " rnd_str(5,16,2) n," +
                        " rnd_char() t," +
//        --------     new columns here ---------------
                        " rnd_double() v," +
                        " rnd_float() v1," +
                        " rnd_int() v2," +
                        " rnd_byte() v3," +
                        " rnd_short() v4," +
                        " rnd_boolean() v5," +
                        " rnd_date() v6," +
                        " rnd_timestamp(10,100000,356) v7," +
                        " rnd_symbol('AAA','BBB', null) v8," +
                        " rnd_char() v10," +
                        " rnd_str() v11," +
                        " rnd_bin() v12," +
                        " rnd_long() v9" +
                        " from long_sequence(100)" +
                        ") timestamp (ts) partition by DAY",
                sqlExecutionContext
        );

        try {
            compiler.compile("insert into x select * from append", sqlExecutionContext);
            Assert.fail();
        } catch (CairoException ignored) {
        }

        compiler.compile("insert into x select * from append", sqlExecutionContext);

        assertSqlResultAgainstFile(
                compiler,
                sqlExecutionContext,
                "/o3/testColumnTopMidDataMergeData.txt"
        );
    }

    private static void testColumnTopLastOOOPrefixFailRetry0(
            CairoEngine engine,
            SqlCompiler compiler,
            SqlExecutionContext sqlExecutionContext
    ) throws SqlException, URISyntaxException {
        compiler.compile(
                "create table x as (" +
                        "select" +
                        " cast(x as int) i," +
                        " rnd_symbol('msft','ibm', 'googl') sym," +
                        " round(rnd_double(0)*100, 3) amt," +
                        " to_timestamp('2018-01', 'yyyy-MM') + x * 720000000 timestamp," +
                        " rnd_boolean() b," +
                        " rnd_str('ABC', 'CDE', null, 'XYZ') c," +
                        " rnd_double(2) d," +
                        " rnd_float(2) e," +
                        " rnd_short(10,1024) f," +
                        " rnd_date(to_date('2015', 'yyyy'), to_date('2016', 'yyyy'), 2) g," +
                        " rnd_symbol(4,4,4,2) ik," +
                        " rnd_long() j," +
                        " timestamp_sequence(500000000000L,330000000L) ts," +
                        " rnd_byte(2,50) l," +
                        " rnd_bin(10, 20, 2) m," +
                        " rnd_str(5,16,2) n," +
                        " rnd_char() t" +
                        " from long_sequence(500)" +
                        "), index(sym) timestamp (ts) partition by DAY",
                sqlExecutionContext
        );

        compileAndExecute(compiler, engine, "alter table x add column v double", sqlExecutionContext);
        compileAndExecute(compiler, engine, "alter table x add column v1 float", sqlExecutionContext);
        compileAndExecute(compiler, engine, "alter table x add column v2 int", sqlExecutionContext);
        compileAndExecute(compiler, engine, "alter table x add column v3 byte", sqlExecutionContext);
        compileAndExecute(compiler, engine, "alter table x add column v4 short", sqlExecutionContext);
        compileAndExecute(compiler, engine, "alter table x add column v5 boolean", sqlExecutionContext);
        compileAndExecute(compiler, engine, "alter table x add column v6 date", sqlExecutionContext);
        compileAndExecute(compiler, engine, "alter table x add column v7 timestamp", sqlExecutionContext);
        compileAndExecute(compiler, engine, "alter table x add column v8 symbol", sqlExecutionContext);
        compileAndExecute(compiler, engine, "alter table x add column v10 char", sqlExecutionContext);
        compileAndExecute(compiler, engine, "alter table x add column v11 string", sqlExecutionContext);
        compileAndExecute(compiler, engine, "alter table x add column v12 binary", sqlExecutionContext);
        compileAndExecute(compiler, engine, "alter table x add column v9 long", sqlExecutionContext);

        compiler.compile(
                "insert into x " +
                        "select" +
                        " cast(x as int) i," +
                        " rnd_symbol('msft','ibm', 'googl') sym," +
                        " round(rnd_double(0)*100, 3) amt," +
                        " to_timestamp('2018-01', 'yyyy-MM') + x * 720000000 timestamp," +
                        " rnd_boolean() b," +
                        " rnd_str('ABC', 'CDE', null, 'XYZ') c," +
                        " rnd_double(2) d," +
                        " rnd_float(2) e," +
                        " rnd_short(10,1024) f," +
                        " rnd_date(to_date('2015', 'yyyy'), to_date('2016', 'yyyy'), 2) g," +
                        " rnd_symbol(4,4,4,2) ik," +
                        " rnd_long() j," +
                        " timestamp_sequence(664670000000L,10000L) ts," +
                        " rnd_byte(2,50) l," +
                        " rnd_bin(10, 20, 2) m," +
                        " rnd_str(5,16,2) n," +
                        " rnd_char() t," +
//        --------     new columns here ---------------
                        " rnd_double() v," +
                        " rnd_float() v1," +
                        " rnd_int() v2," +
                        " rnd_byte() v3," +
                        " rnd_short() v4," +
                        " rnd_boolean() v5," +
                        " rnd_date() v6," +
                        " rnd_timestamp(10,100000,356) v7," +
                        " rnd_symbol('AAA','BBB', null) v8," +
                        " rnd_char() v10," +
                        " rnd_str() v11," +
                        " rnd_bin() v12," +
                        " rnd_long() v9" +
                        " from long_sequence(500)",
                sqlExecutionContext
        );

        compiler.compile(
                "create table append as (" +
                        "select" +
                        " cast(x as int) i," +
                        " rnd_symbol('msft','ibm', 'googl') sym," +
                        " round(rnd_double(0)*100, 3) amt," +
                        " to_timestamp('2018-01', 'yyyy-MM') + x * 720000000 timestamp," +
                        " rnd_boolean() b," +
                        " rnd_str('ABC', 'CDE', null, 'XYZ') c," +
                        " rnd_double(2) d," +
                        " rnd_float(2) e," +
                        " rnd_short(10,1024) f," +
                        " rnd_date(to_date('2015', 'yyyy'), to_date('2016', 'yyyy'), 2) g," +
                        " rnd_symbol(4,4,4,2) ik," +
                        " rnd_long() j," +
                        " timestamp_sequence(604800000000L,10000L) ts," +
                        " rnd_byte(2,50) l," +
                        " rnd_bin(10, 20, 2) m," +
                        " rnd_str(5,16,2) n," +
                        " rnd_char() t," +
//        --------     new columns here ---------------
                        " rnd_double() v," +
                        " rnd_float() v1," +
                        " rnd_int() v2," +
                        " rnd_byte() v3," +
                        " rnd_short() v4," +
                        " rnd_boolean() v5," +
                        " rnd_date() v6," +
                        " rnd_timestamp(10,100000,356) v7," +
                        " rnd_symbol('AAA','BBB', null) v8," +
                        " rnd_char() v10," +
                        " rnd_str() v11," +
                        " rnd_bin() v12," +
                        " rnd_long() v9" +
                        " from long_sequence(400)" +
                        ") timestamp (ts) partition by DAY",
                sqlExecutionContext
        );

        try {
            compiler.compile("insert into x select * from append", sqlExecutionContext);
            Assert.fail();
        } catch (CairoException ignored) {
        }

        compiler.compile("insert into x select * from append", sqlExecutionContext);

        assertSqlResultAgainstFile(
                compiler,
                sqlExecutionContext,
                "/o3/testColumnTopLastOOOPrefix.txt"
        );
    }

    private static void assertO3DataConsistency(
            CairoEngine engine,
            SqlCompiler compiler,
            SqlExecutionContext sqlExecutionContext
    ) throws SqlException, URISyntaxException {
        // create third table, which will contain both X and 1AM
        compiler.compile("create table y as (x union all append)", sqlExecutionContext);
        compiler.compile("insert into x select * from append", sqlExecutionContext);

        assertSqlResultAgainstFile(compiler, sqlExecutionContext, "/o3/testColumnTopMidAppendColumn.txt");
        engine.releaseAllReaders();
        assertSqlResultAgainstFile(compiler, sqlExecutionContext, "/o3/testColumnTopMidAppendColumn.txt");
    }

    private static void assertSqlResultAgainstFile(
            SqlCompiler compiler,
            SqlExecutionContext sqlExecutionContext,
            String resourceName
    ) throws URISyntaxException, SqlException {
        printSqlResult(compiler, sqlExecutionContext, "x");

        URL url = O3FailureTest.class.getResource(resourceName);
        Assert.assertNotNull(url);
        TestUtils.assertEquals(new File(url.toURI()), sink);
    }

    private static void testPartitionedDataAppendOODataFailRetry0(
            CairoEngine engine,
            SqlCompiler compiler,
            SqlExecutionContext executionContext
    ) throws SqlException {
        // create table with roughly 2AM data
        compiler.compile(
                "create table x as (" +
                        "select" +
                        " cast(x as int) i," +
                        " rnd_symbol('msft','ibm', 'googl') sym," +
                        " round(rnd_double(0)*100, 3) amt," +
                        " to_timestamp('2018-01', 'yyyy-MM') + x * 720000000 timestamp," +
                        " rnd_boolean() b," +
                        " rnd_str('ABC', 'CDE', null, 'XYZ') c," +
                        " rnd_double(2) d," +
                        " rnd_float(2) e," +
                        " rnd_short(10,1024) f," +
                        " rnd_date(to_date('2015', 'yyyy'), to_date('2016', 'yyyy'), 2) g," +
                        " rnd_symbol(4,4,4,2) ik," +
                        " rnd_long() j," +
                        " timestamp_sequence(500000000000L,100000000L) ts," +
                        " rnd_byte(2,50) l," +
                        " rnd_bin(10, 20, 2) m," +
                        " rnd_str(5,16,2) n," +
                        " rnd_char() t" +
                        " from long_sequence(500)" +
                        "), index(sym) timestamp (ts) partition by DAY",
                executionContext
        );

        compiler.compile(
                "create table append as (" +
                        "select" +
                        " cast(x as int) i," +
                        " rnd_symbol('msft','ibm', 'googl') sym," +
                        " round(rnd_double(0)*100, 3) amt," +
                        " to_timestamp('2018-01', 'yyyy-MM') + x * 720000000 timestamp," +
                        " rnd_boolean() b," +
                        " rnd_str('ABC', 'CDE', null, 'XYZ') c," +
                        " rnd_double(2) d," +
                        " rnd_float(2) e," +
                        " rnd_short(10,1024) f," +
                        " rnd_date(to_date('2015', 'yyyy'), to_date('2016', 'yyyy'), 2) g," +
                        " rnd_symbol(4,4,4,2) ik," +
                        " rnd_long() j," +
                        " timestamp_sequence(518300000010L,100000L) ts," +
                        " rnd_byte(2,50) l," +
                        " rnd_bin(10, 20, 2) m," +
                        " rnd_str(5,16,2) n," +
                        " rnd_char() t" +
                        " from long_sequence(100)" +
                        ") timestamp (ts) partition by DAY",
                executionContext
        );

        try {
            compiler.compile("insert into x select * from append", executionContext);
            Assert.fail();
        } catch (CairoException ignored) {
        }
        // create third table, which will contain both X and 1AM
        assertO3DataConsistency(
                engine,
                compiler,
                executionContext,
                "create table y as (x union all append)",
                "insert into x select * from append"
        );

        assertIndexConsistency(compiler, executionContext);
    }

    private static void testColumnTopMidAppendBlankColumnFailRetry0(
            CairoEngine engine,
            SqlCompiler compiler,
            SqlExecutionContext executionContext
    ) throws SqlException {
        // create table with roughly 2AM data
        compiler.compile(
                "create table x as (" +
                        "select" +
                        " cast(x as int) i," +
                        " rnd_symbol('msft','ibm', 'googl') sym," +
                        " round(rnd_double(0)*100, 3) amt," +
                        " to_timestamp('2018-01', 'yyyy-MM') + x * 720000000 timestamp," +
                        " rnd_boolean() b," +
                        " rnd_str('ABC', 'CDE', null, 'XYZ') c," +
                        " rnd_double(2) d," +
                        " rnd_float(2) e," +
                        " rnd_short(10,1024) f," +
                        " rnd_date(to_date('2015', 'yyyy'), to_date('2016', 'yyyy'), 2) g," +
                        " rnd_symbol(4,4,4,2) ik," +
                        " rnd_long() j," +
                        " timestamp_sequence(500000000000L,100000000L) ts," +
                        " rnd_byte(2,50) l," +
                        " rnd_bin(10, 20, 2) m," +
                        " rnd_str(5,16,2) n," +
                        " rnd_char() t" +
                        " from long_sequence(500)" +
                        "), index(sym) timestamp (ts) partition by DAY",
                executionContext
        );

        compileAndExecute(compiler, engine, "alter table x add column v double", executionContext);
        compileAndExecute(compiler, engine, "alter table x add column v1 float", executionContext);
        compileAndExecute(compiler, engine, "alter table x add column v2 int", executionContext);
        compileAndExecute(compiler, engine, "alter table x add column v3 byte", executionContext);
        compileAndExecute(compiler, engine, "alter table x add column v4 short", executionContext);
        compileAndExecute(compiler, engine, "alter table x add column v5 boolean", executionContext);
        compileAndExecute(compiler, engine, "alter table x add column v6 date", executionContext);
        compileAndExecute(compiler, engine, "alter table x add column v7 timestamp", executionContext);
        compileAndExecute(compiler, engine, "alter table x add column v8 symbol", executionContext);
        compileAndExecute(compiler, engine, "alter table x add column v10 char", executionContext);
        compileAndExecute(compiler, engine, "alter table x add column v11 string", executionContext);
        compileAndExecute(compiler, engine, "alter table x add column v12 binary", executionContext);
        compileAndExecute(compiler, engine, "alter table x add column v9 long", executionContext);

        compiler.compile(
                "create table append as (" +
                        "select" +
                        " cast(x as int) i," +
                        " rnd_symbol('msft','ibm', 'googl') sym," +
                        " round(rnd_double(0)*100, 3) amt," +
                        " to_timestamp('2018-01', 'yyyy-MM') + x * 720000000 timestamp," +
                        " rnd_boolean() b," +
                        " rnd_str('ABC', 'CDE', null, 'XYZ') c," +
                        " rnd_double(2) d," +
                        " rnd_float(2) e," +
                        " rnd_short(10,1024) f," +
                        " rnd_date(to_date('2015', 'yyyy'), to_date('2016', 'yyyy'), 2) g," +
                        " rnd_symbol(4,4,4,2) ik," +
                        " rnd_long() j," +
                        " timestamp_sequence(518300000010L,100000L) ts," +
                        " rnd_byte(2,50) l," +
                        " rnd_bin(10, 20, 2) m," +
                        " rnd_str(5,16,2) n," +
                        " rnd_char() t," +
                        //  ------------------- new columns ------------------
                        " rnd_double() v," +
                        " rnd_float() v1," +
                        " rnd_int() v2," +
                        " rnd_byte() v3," +
                        " rnd_short() v4," +
                        " rnd_boolean() v5," +
                        " rnd_date() v6," +
                        " rnd_timestamp(10,100000,356) v7," +
                        " rnd_symbol('AAA','BBB', null) v8," +
                        " rnd_char() v10," +
                        " rnd_str() v11," +
                        " rnd_bin() v12," +
                        " rnd_long() v9" +
                        " from long_sequence(100)" +
                        ") timestamp (ts) partition by DAY",
                executionContext
        );

        try {
            compiler.compile("insert into x select * from append", executionContext);
            Assert.fail();
        } catch (CairoException ignored) {
        }

        // create third table, which will contain both X and 1AM
        assertO3DataConsistency(
                engine,
                compiler,
                executionContext,
                "create table y as (x union all append)",
                "insert into x select * from append"
        );

        assertIndexConsistency(compiler, executionContext);
    }

    private static void testColumnTopMidMergeBlankColumnFailRetry0(
            CairoEngine engine,
            SqlCompiler compiler,
            SqlExecutionContext sqlExecutionContext
    ) throws SqlException {
        // create table with roughly 2AM data
        compiler.compile(
                "create table x as (" +
                        "select" +
                        " cast(x as int) i," +
                        " rnd_symbol('msft','ibm', 'googl') sym," +
                        " round(rnd_double(0)*100, 3) amt," +
                        " to_timestamp('2018-01', 'yyyy-MM') + x * 720000000 timestamp," +
                        " rnd_boolean() b," +
                        " rnd_str('ABC', 'CDE', null, 'XYZ') c," +
                        " rnd_double(2) d," +
                        " rnd_float(2) e," +
                        " rnd_short(10,1024) f," +
                        " rnd_date(to_date('2015', 'yyyy'), to_date('2016', 'yyyy'), 2) g," +
                        " rnd_symbol(4,4,4,2) ik," +
                        " rnd_long() j," +
                        " timestamp_sequence(500000000000L,100000000L) ts," +
                        " rnd_byte(2,50) l," +
                        " rnd_bin(10, 20, 2) m," +
                        " rnd_str(5,16,2) n," +
                        " rnd_char() t" +
                        " from long_sequence(500)" +
                        "), index(sym) timestamp (ts) partition by DAY",
                sqlExecutionContext
        );

        compileAndExecute(compiler, engine, "alter table x add column v double", sqlExecutionContext);
        compileAndExecute(compiler, engine, "alter table x add column v1 float", sqlExecutionContext);
        compileAndExecute(compiler, engine, "alter table x add column v2 int", sqlExecutionContext);
        compileAndExecute(compiler, engine, "alter table x add column v3 byte", sqlExecutionContext);
        compileAndExecute(compiler, engine, "alter table x add column v4 short", sqlExecutionContext);
        compileAndExecute(compiler, engine, "alter table x add column v5 boolean", sqlExecutionContext);
        compileAndExecute(compiler, engine, "alter table x add column v6 date", sqlExecutionContext);
        compileAndExecute(compiler, engine, "alter table x add column v7 timestamp", sqlExecutionContext);
        compileAndExecute(compiler, engine, "alter table x add column v8 symbol index", sqlExecutionContext);
        compileAndExecute(compiler, engine, "alter table x add column v10 char", sqlExecutionContext);
        compileAndExecute(compiler, engine, "alter table x add column v11 string", sqlExecutionContext);
        compileAndExecute(compiler, engine, "alter table x add column v12 binary", sqlExecutionContext);
        compileAndExecute(compiler, engine, "alter table x add column v9 long", sqlExecutionContext);

        compiler.compile(
                "create table append as (" +
                        "select" +
                        " cast(x as int) i," +
                        " rnd_symbol('msft','ibm', 'googl') sym," +
                        " round(rnd_double(0)*100, 3) amt," +
                        " to_timestamp('2018-01', 'yyyy-MM') + x * 720000000 timestamp," +
                        " rnd_boolean() b," +
                        " rnd_str('ABC', 'CDE', null, 'XYZ') c," +
                        " rnd_double(2) d," +
                        " rnd_float(2) e," +
                        " rnd_short(10,1024) f," +
                        " rnd_date(to_date('2015', 'yyyy'), to_date('2016', 'yyyy'), 2) g," +
                        " rnd_symbol(4,4,4,2) ik," +
                        " rnd_long() j," +
                        " timestamp_sequence(518300000000L-1000L,100000L) ts," +
                        " rnd_byte(2,50) l," +
                        " rnd_bin(10, 20, 2) m," +
                        " rnd_str(5,16,2) n," +
                        " rnd_char() t," +
                        //  ------------------- new columns ------------------
                        " rnd_double() v," +
                        " rnd_float() v1," +
                        " rnd_int() v2," +
                        " rnd_byte() v3," +
                        " rnd_short() v4," +
                        " rnd_boolean() v5," +
                        " rnd_date() v6," +
                        " rnd_timestamp(10,100000,356) v7," +
                        " rnd_symbol('AAA','BBB', null) v8," +
                        " rnd_char() v10," +
                        " rnd_str() v11," +
                        " rnd_bin() v12," +
                        " rnd_long() v9" +
                        " from long_sequence(100)" +
                        ") timestamp (ts) partition by DAY",
                sqlExecutionContext
        );

        try {
            compiler.compile("insert into x select * from append", sqlExecutionContext);
            Assert.fail();
        } catch (CairoException ignored) {
        }

        // create third table, which will contain both X and 1AM
        assertO3DataConsistency(
                engine,
                compiler,
                sqlExecutionContext,
                "create table y as (x union all append)",
                "insert into x select * from append"
        );

        assertIndexConsistency(compiler, sqlExecutionContext);
    }

    private static void testColumnTopMidAppendColumnFailRetry0(
            CairoEngine engine,
            SqlCompiler compiler,
            SqlExecutionContext sqlExecutionContext
    ) throws SqlException, URISyntaxException {
        compiler.compile(
                "create table x as (" +
                        "select" +
                        " cast(x as int) i," +
                        " rnd_symbol('msft','ibm', 'googl') sym," +
                        " round(rnd_double(0)*100, 3) amt," +
                        " to_timestamp('2018-01', 'yyyy-MM') + x * 720000000 timestamp," +
                        " rnd_boolean() b," +
                        " rnd_str('ABC', 'CDE', null, 'XYZ') c," +
                        " rnd_double(2) d," +
                        " rnd_float(2) e," +
                        " rnd_short(10,1024) f," +
                        " rnd_date(to_date('2015', 'yyyy'), to_date('2016', 'yyyy'), 2) g," +
                        " rnd_symbol(4,4,4,2) ik," +
                        " rnd_long() j," +
                        " timestamp_sequence(500000000000L,100000000L) ts," +
                        " rnd_byte(2,50) l," +
                        " rnd_bin(10, 20, 2) m," +
                        " rnd_str(5,16,2) n," +
                        " rnd_char() t" +
                        " from long_sequence(500)" +
                        "), index(sym) timestamp (ts) partition by DAY",
                sqlExecutionContext
        );

        compileAndExecute(compiler, engine, "alter table x add column v double", sqlExecutionContext);
        compileAndExecute(compiler, engine, "alter table x add column v1 float", sqlExecutionContext);
        compileAndExecute(compiler, engine, "alter table x add column v2 int", sqlExecutionContext);
        compileAndExecute(compiler, engine, "alter table x add column v3 byte", sqlExecutionContext);
        compileAndExecute(compiler, engine, "alter table x add column v4 short", sqlExecutionContext);
        compileAndExecute(compiler, engine, "alter table x add column v5 boolean", sqlExecutionContext);
        compileAndExecute(compiler, engine, "alter table x add column v6 date", sqlExecutionContext);
        compileAndExecute(compiler, engine, "alter table x add column v7 timestamp", sqlExecutionContext);
        compileAndExecute(compiler, engine, "alter table x add column v8 symbol", sqlExecutionContext);
        compileAndExecute(compiler, engine, "alter table x add column v10 char", sqlExecutionContext);
        compileAndExecute(compiler, engine, "alter table x add column v11 string", sqlExecutionContext);
        compileAndExecute(compiler, engine, "alter table x add column v12 binary", sqlExecutionContext);
        compileAndExecute(compiler, engine, "alter table x add column v9 long", sqlExecutionContext);

        compiler.compile(
                "insert into x " +
                        "select" +
                        " cast(x as int) i," +
                        " rnd_symbol('msft','ibm', 'googl') sym," +
                        " round(rnd_double(0)*100, 3) amt," +
                        " to_timestamp('2018-01', 'yyyy-MM') + x * 720000000 timestamp," +
                        " rnd_boolean() b," +
                        " rnd_str('ABC', 'CDE', null, 'XYZ') c," +
                        " rnd_double(2) d," +
                        " rnd_float(2) e," +
                        " rnd_short(10,1024) f," +
                        " rnd_date(to_date('2015', 'yyyy'), to_date('2016', 'yyyy'), 2) g," +
                        " rnd_symbol(4,4,4,2) ik," +
                        " rnd_long() j," +
                        " timestamp_sequence(549900000000L,100000000L) ts," +
                        " rnd_byte(2,50) l," +
                        " rnd_bin(10, 20, 2) m," +
                        " rnd_str(5,16,2) n," +
                        " rnd_char() t," +
                        // ---- new columns ----
                        " rnd_double() v," +
                        " rnd_float() v1," +
                        " rnd_int() v2," +
                        " rnd_byte() v3," +
                        " rnd_short() v4," +
                        " rnd_boolean() v5," +
                        " rnd_date() v6," +
                        " rnd_timestamp(10,100000,356) v7," +
                        " rnd_symbol('AAA','BBB', null) v8," +
                        " rnd_char() v10," +
                        " rnd_str() v11," +
                        " rnd_bin() v12," +
                        " rnd_long() v9" +
                        " from long_sequence(1000)" +
                        "",
                sqlExecutionContext
        );

        compiler.compile(
                "create table append as (" +
                        "select" +
                        " cast(x as int) i," +
                        " rnd_symbol('msft','ibm', 'googl') sym," +
                        " round(rnd_double(0)*100, 3) amt," +
                        " to_timestamp('2018-01', 'yyyy-MM') + x * 720000000 timestamp," +
                        " rnd_boolean() b," +
                        " rnd_str('ABC', 'CDE', null, 'XYZ') c," +
                        " rnd_double(2) d," +
                        " rnd_float(2) e," +
                        " rnd_short(10,1024) f," +
                        " rnd_date(to_date('2015', 'yyyy'), to_date('2016', 'yyyy'), 2) g," +
                        " rnd_symbol(4,4,4,2) ik," +
                        " rnd_long() j," +
                        " timestamp_sequence(604700000001,100000L) ts," +
                        " rnd_byte(2,50) l," +
                        " rnd_bin(10, 20, 2) m," +
                        " rnd_str(5,16,2) n," +
                        " rnd_char() t," +
                        // --------- new columns -----------
                        " rnd_double() v," +
                        " rnd_float() v1," +
                        " rnd_int() v2," +
                        " rnd_byte() v3," +
                        " rnd_short() v4," +
                        " rnd_boolean() v5," +
                        " rnd_date() v6," +
                        " rnd_timestamp(10,100000,356) v7," +
                        " rnd_symbol('AAA','BBB', null) v8," +
                        " rnd_char() v10," +
                        " rnd_str() v11," +
                        " rnd_bin() v12," +
                        " rnd_long() v9" +
                        " from long_sequence(100)" +
                        ") timestamp (ts) partition by DAY",
                sqlExecutionContext
        );

        try {
            compiler.compile("insert into x select * from append", sqlExecutionContext);
            Assert.fail();
        } catch (CairoException ignore) {
        }

        assertO3DataConsistency(
                engine,
                compiler,
                sqlExecutionContext
        );

        assertIndexConsistency(compiler, sqlExecutionContext);
    }

    private static void testPartitionedDataAppendOOPrependOODataFailRetryNoReopen(
            CairoEngine engine,
            SqlCompiler compiler,
            SqlExecutionContext sqlExecutionContext
    ) throws SqlException {
        testPartitionedDataAppendOOPrependOODataFailRetry0(
                engine,
                compiler,
                sqlExecutionContext,
                false
        );
    }

    private static void testPartitionedDataAppendOOPrependOODataFailRetry0(
            CairoEngine engine,
            SqlCompiler compiler,
            SqlExecutionContext sqlExecutionContext
    ) throws SqlException {
        testPartitionedDataAppendOOPrependOODataFailRetry0(
                engine,
                compiler,
                sqlExecutionContext,
                true
        );
    }

    private static void testPartitionedDataAppendOOPrependOODataFailRetry0(
            CairoEngine engine,
            SqlCompiler compiler,
            SqlExecutionContext sqlExecutionContext,
            boolean reopenTableWriter
    ) throws SqlException {
        // create table with roughly 2AM data
        compiler.compile(
                "create table x as (" +
                        "select" +
                        " cast(x as int) i," +
                        " rnd_symbol('msft','ibm', 'googl') sym," +
                        " round(rnd_double(0)*100, 3) amt," +
                        " to_timestamp('2018-01', 'yyyy-MM') + x * 720000000 timestamp," +
                        " rnd_boolean() b," +
                        " rnd_str('ABC', 'CDE', null, 'XYZ') c," +
                        " rnd_double(2) d," +
                        " rnd_float(2) e," +
                        " rnd_short(10,1024) f," +
                        " rnd_date(to_date('2015', 'yyyy'), to_date('2016', 'yyyy'), 2) g," +
                        " rnd_symbol(4,4,4,2) ik," +
                        " rnd_long() j," +
                        " timestamp_sequence(500000000000L,100000000L) ts," +
                        " rnd_byte(2,50) l," +
                        " cast(null as binary) m," +
                        " rnd_str(5,16,2) n," +
                        " rnd_char() t" +
                        " from long_sequence(510)" +
                        "), index(sym) timestamp (ts) partition by DAY",
                sqlExecutionContext
        );

        // all records but one is appended to middle partition
        // last record is prepended to the last partition
        compiler.compile(
                "create table append as (" +
                        "select" +
                        " cast(x as int) i," +
                        " rnd_symbol('msft','ibm', 'googl') sym," +
                        " round(rnd_double(0)*100, 3) amt," +
                        " to_timestamp('2018-01', 'yyyy-MM') + x * 720000000 timestamp," +
                        " rnd_boolean() b," +
                        " rnd_str('ABC', 'CDE', null, 'XYZ') c," +
                        " rnd_double(2) d," +
                        " rnd_float(2) e," +
                        " rnd_short(10,1024) f," +
                        " rnd_date(to_date('2015', 'yyyy'), to_date('2016', 'yyyy'), 2) g," +
                        " rnd_symbol(4,4,4,2) ik," +
                        " rnd_long() j," +
                        " timestamp_sequence(518390000000L,100000L) ts," +
                        " rnd_byte(2,50) l," +
                        " rnd_bin(10, 20, 2) m," +
                        " rnd_str(5,16,2) n," +
                        " rnd_char() t" +
                        " from long_sequence(101)" +
                        ") timestamp (ts) partition by DAY",
                sqlExecutionContext
        );

        try {
            compiler.compile("insert into x select * from append", sqlExecutionContext);
            Assert.fail();
        } catch (CairoException ignored) {
        }

        if (reopenTableWriter) {
            engine.releaseAllWriters();
        }

        // create third table, which will contain both X and 1AM
        assertO3DataConsistency(
                engine,
                compiler,
                sqlExecutionContext,
                "create table y as (x union all append)",
                "insert into x select * from append"
        );

        assertIndexConsistency(
                compiler,
                sqlExecutionContext
        );
    }

    private static void testPartitionedDataAppendOOPrependOODatThenRegularAppend0(
            CairoEngine engine,
            SqlCompiler compiler,
            SqlExecutionContext sqlExecutionContext
    ) throws SqlException {
        // create table with roughly 2AM data
        compiler.compile(
                "create table x as (" +
                        "select" +
                        " cast(x as int) i," +
                        " rnd_symbol('msft','ibm', 'googl') sym," +
                        " round(rnd_double(0)*100, 3) amt," +
                        " to_timestamp('2018-01', 'yyyy-MM') + x * 720000000 timestamp," +
                        " rnd_boolean() b," +
                        " rnd_str('ABC', 'CDE', null, 'XYZ') c," +
                        " rnd_double(2) d," +
                        " rnd_float(2) e," +
                        " rnd_short(10,1024) f," +
                        " rnd_date(to_date('2015', 'yyyy'), to_date('2016', 'yyyy'), 2) g," +
                        " rnd_symbol(4,4,4,2) ik," +
                        " rnd_long() j," +
                        " timestamp_sequence(500000000000L,100000000L) ts," +
                        " rnd_byte(2,50) l," +
                        " cast(null as binary) m," +
                        " rnd_str(5,16,2) n," +
                        " rnd_char() t" +
                        " from long_sequence(510)" +
                        "), index(sym) timestamp (ts) partition by DAY",
                sqlExecutionContext
        );

        // all records but one is appended to middle partition
        // last record is prepended to the last partition
        compiler.compile(
                "create table append as (" +
                        "select" +
                        " cast(x as int) i," +
                        " rnd_symbol('msft','ibm', 'googl') sym," +
                        " round(rnd_double(0)*100, 3) amt," +
                        " to_timestamp('2018-01', 'yyyy-MM') + x * 720000000 timestamp," +
                        " rnd_boolean() b," +
                        " rnd_str('ABC', 'CDE', null, 'XYZ') c," +
                        " rnd_double(2) d," +
                        " rnd_float(2) e," +
                        " rnd_short(10,1024) f," +
                        " rnd_date(to_date('2015', 'yyyy'), to_date('2016', 'yyyy'), 2) g," +
                        " rnd_symbol(4,4,4,2) ik," +
                        " rnd_long() j," +
                        " timestamp_sequence(518390000000L,100000L) ts," +
                        " rnd_byte(2,50) l," +
                        " rnd_bin(10, 20, 2) m," +
                        " rnd_str(5,16,2) n," +
                        " rnd_char() t" +
                        " from long_sequence(101)" +
                        ") timestamp (ts) partition by DAY",
                sqlExecutionContext
        );

        try {
            compiler.compile("insert into x select * from append", sqlExecutionContext);
            Assert.fail();
        } catch (CairoException ignored) {
        }

        // all records but one is appended to middle partition
        // last record is prepended to the last partition
        compiler.compile(
                "create table append2 as (" +
                        "select" +
                        " cast(x as int) i," +
                        " rnd_symbol('msft','ibm', 'googl') sym," +
                        " round(rnd_double(0)*100, 3) amt," +
                        " to_timestamp('2018-01', 'yyyy-MM') + x * 720000000 timestamp," +
                        " rnd_boolean() b," +
                        " rnd_str('ABC', 'CDE', null, 'XYZ') c," +
                        " rnd_double(2) d," +
                        " rnd_float(2) e," +
                        " rnd_short(10,1024) f," +
                        " rnd_date(to_date('2015', 'yyyy'), to_date('2016', 'yyyy'), 2) g," +
                        " rnd_symbol(4,4,4,2) ik," +
                        " rnd_long() j," +
                        " timestamp_sequence(551000000000L,100000L) ts," +
                        " rnd_byte(2,50) l," +
                        " rnd_bin(10, 20, 2) m," +
                        " rnd_str(5,16,2) n," +
                        " rnd_char() t" +
                        " from long_sequence(101)" +
                        ") timestamp (ts) partition by DAY",
                sqlExecutionContext
        );


        // create third table, which will contain both X and 1AM
        assertO3DataConsistency(
                engine,
                compiler,
                sqlExecutionContext,
                "create table y as (x union all append2)",
                "insert into x select * from append2"
        );

        assertIndexConsistency(
                compiler,
                sqlExecutionContext
        );
    }

    private static void testOooFollowedByAnotherOOO0(
            CairoEngine engine,
            SqlCompiler compiler,
            SqlExecutionContext sqlExecutionContext,
            AtomicBoolean restoreDiskSpace
    ) throws SqlException {
        compiler.compile(
                "create table x as (" +
                        "select" +
                        " cast(x as int) i," +
                        " rnd_symbol('msft','ibm', 'googl') sym," +
                        " round(rnd_double(0)*100, 3) amt," +
                        " to_timestamp('2018-01', 'yyyy-MM') + x * 720000000 timestamp," +
                        " rnd_boolean() b," +
                        " rnd_str('ABC', 'CDE', null, 'XYZ') c," +
                        " rnd_double(2) d," +
                        " rnd_float(2) e," +
                        " rnd_short(10,1024) f," +
                        " rnd_date(to_date('2015', 'yyyy'), to_date('2016', 'yyyy'), 2) g," +
                        " rnd_symbol(4,4,4,2) ik," +
                        " rnd_long() j," +
                        " timestamp_sequence(10000000000,1000000L) ts," +
                        " rnd_byte(2,50) l," +
                        " rnd_bin(10, 20, 2) m," +
                        " rnd_str(5,16,2) n," +
                        " rnd_char() t" +
                        " from long_sequence(500)" +
                        "), index(sym) timestamp (ts) partition by DAY",
                sqlExecutionContext
        );

        printSqlResult(
                compiler,
                sqlExecutionContext,
                "x"
        );

        // create table with 1AM data

        compiler.compile(
                "create table 1am as (" +
                        "select" +
                        " cast(x as int) i," +
                        " rnd_symbol('msft','ibm', 'googl') sym," +
                        " round(rnd_double(0)*100, 3) amt," +
                        " to_timestamp('2018-01', 'yyyy-MM') + x * 720000000 timestamp," +
                        " rnd_boolean() b," +
                        " rnd_str('ABC', 'CDE', null, 'XYZ') c," +
                        " rnd_double(2) d," +
                        " rnd_float(2) e," +
                        " rnd_short(10,1024) f," +
                        " rnd_date(to_date('2015', 'yyyy'), to_date('2016', 'yyyy'), 2) g," +
                        " rnd_symbol(4,4,4,2) ik," +
                        " rnd_long() j," +
                        " timestamp_sequence(9993000000,1000000L) ts," +
                        " rnd_byte(2,50) l," +
                        " rnd_bin(10, 20, 2) m," +
                        " rnd_str(5,16,2) n," +
                        " rnd_char() t" +
                        " from long_sequence(507)" +
                        ")",
                sqlExecutionContext
        );

        compiler.compile(
                "create table tail as (" +
                        "select" +
                        " cast(x as int) i," +
                        " rnd_symbol('msft','ibm', 'googl') sym," +
                        " round(rnd_double(0)*100, 3) amt," +
                        " to_timestamp('2018-01', 'yyyy-MM') + x * 720000000 timestamp," +
                        " rnd_boolean() b," +
                        " rnd_str('ABC', 'CDE', null, 'XYZ') c," +
                        " rnd_double(2) d," +
                        " rnd_float(2) e," +
                        " rnd_short(10,1024) f," +
                        " rnd_date(to_date('2015', 'yyyy'), to_date('2016', 'yyyy'), 2) g," +
                        " rnd_symbol(4,4,4,2) ik," +
                        " rnd_long() j," +
                        " timestamp_sequence(9997000010L,1000000L) ts," +
                        " rnd_byte(2,50) l," +
                        " rnd_bin(10, 20, 2) m," +
                        " rnd_str(5,16,2) n," +
                        " rnd_char() t" +
                        " from long_sequence(100)" +
                        ") timestamp (ts) partition by DAY",
                sqlExecutionContext
        );

        // create third table, which will contain both X and 1AM
        compiler.compile("create table y as (x union all 1am union all tail)", sqlExecutionContext);

        try {
            compiler.compile("insert into x select * from 1am", sqlExecutionContext);
            Assert.fail();
        } catch (CairoException ignore) {
            // ignore "no disk space left" error and keep going
        }

        try {
            compiler.compile("insert into x select * from tail", sqlExecutionContext);
            Assert.fail();
        } catch (CairoException ignore) {
        }

        restoreDiskSpace.set(true);

        // check that table data is intact using "cached" table reader
        // e.g. one that had files already open
        TestUtils.printSql(compiler, sqlExecutionContext, "x", sink2);
        TestUtils.assertEquals(sink, sink2);

        engine.releaseAllReaders();

        // now check that "fresh" table reader can also see consistent data
        TestUtils.printSql(compiler, sqlExecutionContext, "x", sink2);
        TestUtils.assertEquals(sink, sink2);

        // now perform two OOO inserts
        compiler.compile("insert into x select * from 1am", sqlExecutionContext);
        compiler.compile("insert into x select * from tail", sqlExecutionContext);

        printSqlResult(compiler, sqlExecutionContext, "y order by ts");
        TestUtils.printSql(compiler, sqlExecutionContext, "x", sink2);
        TestUtils.assertEquals(sink, sink2);
    }

    private static void testTwoRowsConsistency0(
            CairoEngine engine,
            SqlCompiler compiler,
            SqlExecutionContext sqlExecutionContext
    ) throws SqlException {
        compiler.compile(
                "create table x (ts timestamp, block_nr long) timestamp (ts) partition by DAY",
                sqlExecutionContext
        );

        TestUtils.assertSql(
                compiler,
                sqlExecutionContext,
                "x",
                sink,
                "ts\tblock_nr\n"
        );

        TestUtils.insert(
                compiler,
                sqlExecutionContext,
                "insert into x values(cast('2010-02-04T21:43:14.000000Z' as timestamp), 38304)"
        );

        TestUtils.assertSql(
                compiler,
                sqlExecutionContext,
                "x",
                sink,
                "ts\tblock_nr\n" +
                        "2010-02-04T21:43:14.000000Z\t38304\n"
        );

        TestUtils.insert(
                compiler,
                sqlExecutionContext,
                "insert into x values(cast('2010-02-14T23:52:59.000000Z' as timestamp), 40320)"
        );

        TestUtils.assertSql(
                compiler,
                sqlExecutionContext,
                "x",
                sink,
                "ts\tblock_nr\n" +
                        "2010-02-04T21:43:14.000000Z\t38304\n" +
                        "2010-02-14T23:52:59.000000Z\t40320\n"
        );

    }

    private static void testOutOfFileHandles0(
            CairoEngine engine,
            SqlCompiler compiler,
            SqlExecutionContext executionContext
    ) throws SqlException {
        compiler.compile(
                "create table x as (" +
                        "select" +
                        " rnd_str(5,16,2) i," +
                        " rnd_str(5,16,2) sym," +
                        " rnd_str(5,16,2) amt," +
                        " rnd_str(5,16,2) timestamp," +
                        " rnd_str(5,16,2) b," +
                        " rnd_str('ABC', 'CDE', null, 'XYZ') c," +
                        " rnd_str(5,16,2) d," +
                        " rnd_str(5,16,2) e," +
                        " rnd_str(5,16,2) f," +
                        " rnd_str(5,16,2) g," +
                        " rnd_str(5,16,2) ik," +
                        " rnd_str(5,16,2) j," +
                        " timestamp_sequence(500000000000L,100000000L) ts," +
                        " rnd_str(5,16,2) l," +
                        " rnd_str(5,16,2) m," +
                        " rnd_str(5,16,2) n," +
                        " rnd_str(5,16,2) t," +
                        " rnd_str(5,16,2) l256" +
                        " from long_sequence(10000)" +
                        ") timestamp (ts) partition by DAY",
                executionContext
        );

        compiler.compile("create table x1 as (x) timestamp(ts) partition by DAY", executionContext);

        compiler.compile(
                "create table y as (" +
                        "select" +
                        " rnd_str(5,16,2) i," +
                        " rnd_str(5,16,2) sym," +
                        " rnd_str(5,16,2) amt," +
                        " rnd_str(5,16,2) timestamp," +
                        " rnd_str(5,16,2) b," +
                        " rnd_str('ABC', 'CDE', null, 'XYZ') c," +
                        " rnd_str(5,16,2) d," +
                        " rnd_str(5,16,2) e," +
                        " rnd_str(5,16,2) f," +
                        " rnd_str(5,16,2) g," +
                        " rnd_str(5,16,2) ik," +
                        " rnd_str(5,16,2) j," +
                        " timestamp_sequence(500000080000L,79999631L) ts," +
                        " rnd_str(5,16,2) l," +
                        " rnd_str(5,16,2) m," +
                        " rnd_str(5,16,2) n," +
                        " rnd_str(5,16,2) t," +
                        " rnd_str(5,16,2) l256" +
                        " from long_sequence(10000)" +
                        ") timestamp (ts) partition by DAY",
                executionContext
        );

        compiler.compile("create table y1 as (y)", executionContext);

        // create expected result sets
        compiler.compile("create table z as (x union all y)", executionContext);

        // create another compiler to be used by second pool
        try (SqlCompiler compiler2 = new SqlCompiler(engine)) {

            final CyclicBarrier barrier = new CyclicBarrier(2);
            final SOCountDownLatch haltLatch = new SOCountDownLatch(2);
            final AtomicInteger errorCount = new AtomicInteger();

            // we have two pairs of tables (x,y) and (x1,y1)
            WorkerPool pool1 = new WorkerPool(new WorkerPoolAwareConfiguration() {
                @Override
                public int[] getWorkerAffinity() {
                    return new int[]{-1};
                }

                @Override
                public int getWorkerCount() {
                    return 1;
                }

                @Override
                public boolean haltOnError() {
                    return false;
                }

                @Override
                public boolean isEnabled() {
                    return true;
                }
            });

            pool1.assign(new Job() {
                private boolean toRun = true;

                @Override
                public boolean run(int workerId) {
                    if (toRun) {
                        try {
                            toRun = false;
                            barrier.await();
                            compiler.compile("insert into x select * from y", executionContext);
                        } catch (Throwable e) {
                            e.printStackTrace();
                            errorCount.incrementAndGet();
                        } finally {
                            haltLatch.countDown();
                        }
                    }
                    return false;
                }
            });
            pool1.assignCleaner(Path.CLEANER);

            final WorkerPool pool2 = new WorkerPool(new WorkerPoolConfiguration() {
                @Override
                public int[] getWorkerAffinity() {
                    return new int[]{-1};
                }

                @Override
                public int getWorkerCount() {
                    return 1;
                }

                @Override
                public boolean haltOnError() {
                    return false;
                }
            });

            pool2.assign(new Job() {
                private boolean toRun = true;

                @Override
                public boolean run(int workerId) {
                    if (toRun) {
                        try {
                            toRun = false;
                            barrier.await();
                            compiler2.compile("insert into x1 select * from y1", executionContext);
                        } catch (Throwable e) {
                            e.printStackTrace();
                            errorCount.incrementAndGet();
                        } finally {
                            haltLatch.countDown();
                        }
                    }
                    return false;
                }
            });

            pool2.assignCleaner(Path.CLEANER);

            pool1.start(null);
            pool2.start(null);

            haltLatch.await();

            pool1.halt();
            pool2.halt();
            Assert.assertTrue(errorCount.get() > 0);
        }
    }

    private void executeWithoutPool(O3Runnable runnable, FilesFacade ff) throws Exception {
        executeVanilla(() -> {
            final CairoConfiguration configuration = new DefaultCairoConfiguration(root) {
                @Override
                public FilesFacade getFilesFacade() {
                    return ff;
                }
            };
            execute(null, runnable, configuration);
        });
    }
}<|MERGE_RESOLUTION|>--- conflicted
+++ resolved
@@ -593,7 +593,6 @@
 
     @Test
     public void testFailOnTruncateKeyIndexContended() throws Exception {
-<<<<<<< HEAD
         int cnt;
         switch (Os.type) {
             case Os.LINUX_AMD64:
@@ -607,9 +606,6 @@
                 break;
         }
         counter.set(cnt);
-=======
-        counter.set(82);
->>>>>>> 700a799d
         executeWithPool(0, O3FailureTest::testColumnTopLastOOOPrefixFailRetry0, new FilesFacadeImpl() {
 
             @Override
@@ -624,13 +620,9 @@
 
     @Test
     public void testFailOnTruncateKeyValueContended() throws Exception {
-<<<<<<< HEAD
         // different number of calls to "truncate" on Windows and *Nix
         // the number targets truncate of key file in BitmapIndexWriter
         counter.set(Os.type == Os.WINDOWS ? 85 : 83);
-=======
-        counter.set(82);
->>>>>>> 700a799d
         executeWithPool(0, O3FailureTest::testColumnTopLastOOOPrefixFailRetry0, new FilesFacadeImpl() {
             @Override
             public boolean truncate(long fd, long size) {
