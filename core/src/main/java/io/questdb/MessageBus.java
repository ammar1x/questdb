--- conflicted
+++ resolved
@@ -25,10 +25,6 @@
 package io.questdb;
 
 import io.questdb.cairo.CairoConfiguration;
-<<<<<<< HEAD
-import io.questdb.cairo.TableBlockWriter.TableBlockWriterTaskHolder;
-=======
->>>>>>> 8e902371
 import io.questdb.mp.*;
 import io.questdb.std.Misc;
 import io.questdb.tasks.*;
@@ -86,15 +82,6 @@
     RingQueue<O3PurgeDiscoveryTask> getO3PurgeDiscoveryQueue();
 
     MCSequence getO3PurgeDiscoverySubSeq();
-<<<<<<< HEAD
-
-    MPSequence getO3PurgePubSeq();
-
-    RingQueue<O3PurgeTask> getO3PurgeQueue();
-
-    MCSequence getO3PurgeSubSeq();
-=======
->>>>>>> 8e902371
 
     MPSequence getO3PurgePubSeq();
 
