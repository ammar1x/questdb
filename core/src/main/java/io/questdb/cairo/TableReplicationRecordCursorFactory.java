package io.questdb.cairo;

import io.questdb.cairo.security.AllowAllCairoSecurityContext;
import io.questdb.cairo.sql.RecordCursor;
import io.questdb.cairo.sql.RecordMetadata;
import io.questdb.griffin.SqlExecutionContext;
import io.questdb.std.IntList;
import io.questdb.std.Misc;
import io.questdb.std.Numbers;

public class TableReplicationRecordCursorFactory extends AbstractRecordCursorFactory {
    private final TableReplicationPageFrameCursor cursor;
    private final CairoEngine engine;
    private final CharSequence tableName;
    private final long maxRowsPerFrame;
    private final IntList columnIndexes;
    private final IntList columnSizes;

    public TableReplicationRecordCursorFactory(CairoEngine engine, CharSequence tableName, long maxRowsPerFrame) {
        super(createMetadata(engine, tableName));
        this.maxRowsPerFrame = maxRowsPerFrame;
        this.cursor = new TableReplicationPageFrameCursor();
        this.engine = engine;
        this.tableName = tableName;

        int nCols = getMetadata().getColumnCount();
        columnIndexes = new IntList(nCols);
        columnSizes = new IntList(nCols);
        for (int columnIndex = 0; columnIndex < nCols; columnIndex++) {
            int type = getMetadata().getColumnType(columnIndex);
            int typeSize = ColumnType.sizeOf(type);
            columnIndexes.add(columnIndex);
            columnSizes.add((Numbers.msb(typeSize)));
        }
    }

    @Override
<<<<<<< HEAD
    public TableReplicationPageFrameCursor getPageFrameCursor(SqlExecutionContext executionContext) {
        return cursor.of(engine.getReader(executionContext.getCairoSecurityContext(), tableName), maxRowsPerFrame, -1, columnIndexes, columnSizes);
    }

    public TableReplicationPageFrameCursor getPageFrameCursorFrom(SqlExecutionContext executionContext, int timestampColumnIndex, long nFirstRow) {
=======
    public void close() {
        Misc.free(cursor);
    }

    @Override
    public RecordCursor getCursor(SqlExecutionContext executionContext) {
        throw new UnsupportedOperationException();
    }

    @Override
    public TablePageFrameCursor getPageFrameCursor(SqlExecutionContext executionContext) {
        return cursor.of(engine.getReader(executionContext.getCairoSecurityContext(), tableName), maxRowsPerFrame, -1, columnIndexes, columnSizes);
    }

    @Override
    public boolean recordCursorSupportsRandomAccess() {
        return false;
    }

    public TablePageFrameCursor getPageFrameCursorFrom(SqlExecutionContext executionContext, int timestampColumnIndex, long nFirstRow) {
>>>>>>> d6ab9084
        TableReader reader = engine.getReader(executionContext.getCairoSecurityContext(), tableName);
        int partitionIndex = 0;
        int partitionCount = reader.getPartitionCount();
        while (partitionIndex < partitionCount) {
            long partitionRowCount = reader.openPartition(partitionIndex);
            if (nFirstRow < partitionRowCount) {
                break;
            }
            partitionIndex++;
            nFirstRow -= partitionRowCount;
        }
        return cursor.of(reader, maxRowsPerFrame, timestampColumnIndex, columnIndexes, columnSizes, partitionIndex, nFirstRow);
    }

<<<<<<< HEAD
    public TableReplicationPageFrameCursor getPageFrameCursor(int timestampColumnIndex, int partitionIndex, long partitionRowCount) {
        return cursor.of(engine.getReader(AllowAllCairoSecurityContext.INSTANCE, tableName), maxRowsPerFrame, timestampColumnIndex, columnIndexes, columnSizes, partitionIndex,
                partitionRowCount);
    }

    @Override
    public void close() {
        Misc.free(cursor);
    }

    @Override
    public RecordCursor getCursor(SqlExecutionContext executionContext) {
        throw new UnsupportedOperationException();
    }

    @Override
    public boolean recordCursorSupportsRandomAccess() {
        return false;
=======
    private static RecordMetadata createMetadata(CairoEngine engine, CharSequence tableName) {
        try (TableReader reader = engine.getReader(AllowAllCairoSecurityContext.INSTANCE, tableName, -1)) {
            return GenericRecordMetadata.copyOf(reader.getMetadata());
        }
>>>>>>> d6ab9084
    }
}<|MERGE_RESOLUTION|>--- conflicted
+++ resolved
@@ -1,3 +1,26 @@
+/*******************************************************************************
+ *     ___                  _   ____  ____
+ *    / _ \ _   _  ___  ___| |_|  _ \| __ )
+ *   | | | | | | |/ _ \/ __| __| | | |  _ \
+ *   | |_| | |_| |  __/\__ \ |_| |_| | |_) |
+ *    \__\_\\__,_|\___||___/\__|____/|____/
+ *
+ *  Copyright (c) 2014-2019 Appsicle
+ *  Copyright (c) 2019-2020 QuestDB
+ *
+ *  Licensed under the Apache License, Version 2.0 (the "License");
+ *  you may not use this file except in compliance with the License.
+ *  You may obtain a copy of the License at
+ *
+ *  http://www.apache.org/licenses/LICENSE-2.0
+ *
+ *  Unless required by applicable law or agreed to in writing, software
+ *  distributed under the License is distributed on an "AS IS" BASIS,
+ *  WITHOUT WARRANTIES OR CONDITIONS OF ANY KIND, either express or implied.
+ *  See the License for the specific language governing permissions and
+ *  limitations under the License.
+ *
+ ******************************************************************************/
 package io.questdb.cairo;
 
 import io.questdb.cairo.security.AllowAllCairoSecurityContext;
@@ -15,6 +38,12 @@
     private final long maxRowsPerFrame;
     private final IntList columnIndexes;
     private final IntList columnSizes;
+
+    private static RecordMetadata createMetadata(CairoEngine engine, CharSequence tableName) {
+        try (TableReader reader = engine.getReader(AllowAllCairoSecurityContext.INSTANCE, tableName, -1)) {
+            return GenericRecordMetadata.copyOf(reader.getMetadata());
+        }
+    }
 
     public TableReplicationRecordCursorFactory(CairoEngine engine, CharSequence tableName, long maxRowsPerFrame) {
         super(createMetadata(engine, tableName));
@@ -35,34 +64,11 @@
     }
 
     @Override
-<<<<<<< HEAD
     public TableReplicationPageFrameCursor getPageFrameCursor(SqlExecutionContext executionContext) {
         return cursor.of(engine.getReader(executionContext.getCairoSecurityContext(), tableName), maxRowsPerFrame, -1, columnIndexes, columnSizes);
     }
 
     public TableReplicationPageFrameCursor getPageFrameCursorFrom(SqlExecutionContext executionContext, int timestampColumnIndex, long nFirstRow) {
-=======
-    public void close() {
-        Misc.free(cursor);
-    }
-
-    @Override
-    public RecordCursor getCursor(SqlExecutionContext executionContext) {
-        throw new UnsupportedOperationException();
-    }
-
-    @Override
-    public TablePageFrameCursor getPageFrameCursor(SqlExecutionContext executionContext) {
-        return cursor.of(engine.getReader(executionContext.getCairoSecurityContext(), tableName), maxRowsPerFrame, -1, columnIndexes, columnSizes);
-    }
-
-    @Override
-    public boolean recordCursorSupportsRandomAccess() {
-        return false;
-    }
-
-    public TablePageFrameCursor getPageFrameCursorFrom(SqlExecutionContext executionContext, int timestampColumnIndex, long nFirstRow) {
->>>>>>> d6ab9084
         TableReader reader = engine.getReader(executionContext.getCairoSecurityContext(), tableName);
         int partitionIndex = 0;
         int partitionCount = reader.getPartitionCount();
@@ -77,7 +83,6 @@
         return cursor.of(reader, maxRowsPerFrame, timestampColumnIndex, columnIndexes, columnSizes, partitionIndex, nFirstRow);
     }
 
-<<<<<<< HEAD
     public TableReplicationPageFrameCursor getPageFrameCursor(int timestampColumnIndex, int partitionIndex, long partitionRowCount) {
         return cursor.of(engine.getReader(AllowAllCairoSecurityContext.INSTANCE, tableName), maxRowsPerFrame, timestampColumnIndex, columnIndexes, columnSizes, partitionIndex,
                 partitionRowCount);
@@ -96,11 +101,5 @@
     @Override
     public boolean recordCursorSupportsRandomAccess() {
         return false;
-=======
-    private static RecordMetadata createMetadata(CairoEngine engine, CharSequence tableName) {
-        try (TableReader reader = engine.getReader(AllowAllCairoSecurityContext.INSTANCE, tableName, -1)) {
-            return GenericRecordMetadata.copyOf(reader.getMetadata());
-        }
->>>>>>> d6ab9084
     }
 }