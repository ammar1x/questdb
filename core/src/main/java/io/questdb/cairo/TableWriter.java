--- conflicted
+++ resolved
@@ -63,15 +63,12 @@
     public static final int O3_BLOCK_O3 = 1;
     public static final int O3_BLOCK_DATA = 2;
     public static final int O3_BLOCK_MERGE = 3;
-<<<<<<< HEAD
     private static final int ROW_ACTION_OPEN_PARTITION = 0;
     private static final int ROW_ACTION_NO_PARTITION = 1;
     private static final int ROW_ACTION_NO_TIMESTAMP = 2;
     private static final int ROW_ACTION_O3 = 3;
     private static final int ROW_ACTION_SWITCH_PARTITION = 4;
     private static final int MEM_PAGE_SIZE = 16 * Numbers.SIZE_1MB;
-=======
->>>>>>> 57a80ef6
     private static final Log LOG = LogFactory.getLog(TableWriter.class);
     private static final CharSequenceHashSet IGNORED_FILES = new CharSequenceHashSet();
     private static final Runnable NOOP = () -> {
@@ -232,7 +229,6 @@
         this.o3PartitionUpdatePubSeq = new MPSequence(this.o3PartitionUpdateQueue.getCapacity());
         this.o3PartitionUpdateSubSeq = new SCSequence();
         o3PartitionUpdatePubSeq.then(o3PartitionUpdateSubSeq).then(o3PartitionUpdatePubSeq);
-<<<<<<< HEAD
         final FanOut commandFanOut = this.messageBus.getTableWriterCommandFanOut();
         if (commandFanOut != null) {
             // align our subscription to the current value of the fan out
@@ -243,9 +239,7 @@
             // dandling sequence
             commandSubSeq = new SCSequence();
         }
-=======
         this.o3ColumnMemorySize = configuration.getO3ColumnMemorySize();
->>>>>>> 57a80ef6
         this.path = new Path();
         this.path.of(root).concat(tableName);
         this.other = new Path().of(root).concat(tableName);
@@ -1970,14 +1964,9 @@
             case ColumnType.BINARY:
             case ColumnType.STRING:
                 secondary = Vm.getMARInstance();
-<<<<<<< HEAD
-                oooSecondary = Vm.getCARWInstance(MEM_PAGE_SIZE, Integer.MAX_VALUE, MemoryTag.NATIVE_O3);
-                oooSecondary2 = Vm.getCARWInstance(MEM_PAGE_SIZE, Integer.MAX_VALUE, MemoryTag.NATIVE_O3);
-                logSecondary = Vm.getMARInstance();
-=======
                 oooSecondary = Vm.getCARWInstance(o3ColumnMemorySize, Integer.MAX_VALUE, MemoryTag.NATIVE_O3);
                 oooSecondary2 = Vm.getCARWInstance(o3ColumnMemorySize, Integer.MAX_VALUE, MemoryTag.NATIVE_O3);
->>>>>>> 57a80ef6
+                logSecondary = Vm.getMARInstance();
                 break;
             default:
                 secondary = null;
