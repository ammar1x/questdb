/*******************************************************************************
 *     ___                  _   ____  ____
 *    / _ \ _   _  ___  ___| |_|  _ \| __ )
 *   | | | | | | |/ _ \/ __| __| | | |  _ \
 *   | |_| | |_| |  __/\__ \ |_| |_| | |_) |
 *    \__\_\\__,_|\___||___/\__|____/|____/
 *
 *  Copyright (c) 2014-2019 Appsicle
 *  Copyright (c) 2019-2020 QuestDB
 *
 *  Licensed under the Apache License, Version 2.0 (the "License");
 *  you may not use this file except in compliance with the License.
 *  You may obtain a copy of the License at
 *
 *  http://www.apache.org/licenses/LICENSE-2.0
 *
 *  Unless required by applicable law or agreed to in writing, software
 *  distributed under the License is distributed on an "AS IS" BASIS,
 *  WITHOUT WARRANTIES OR CONDITIONS OF ANY KIND, either express or implied.
 *  See the License for the specific language governing permissions and
 *  limitations under the License.
 *
 ******************************************************************************/

package io.questdb.cutlass.line.tcp;

import io.questdb.Telemetry;
import io.questdb.cairo.*;
import io.questdb.cairo.security.AllowAllCairoSecurityContext;
import io.questdb.cairo.sql.SymbolTable;
import io.questdb.cairo.vm.Vm;
import io.questdb.cairo.vm.api.MemoryMARW;
import io.questdb.cutlass.line.LineProtoTimestampAdapter;
import io.questdb.cutlass.line.tcp.NewLineProtoParser.ProtoEntity;
import io.questdb.log.Log;
import io.questdb.log.LogFactory;
import io.questdb.mp.*;
import io.questdb.network.IODispatcher;
import io.questdb.network.IOOperation;
import io.questdb.network.IORequestProcessor;
import io.questdb.std.*;
import io.questdb.std.datetime.microtime.MicrosecondClock;
import io.questdb.std.datetime.millitime.MillisecondClock;
import io.questdb.std.str.DirectCharSink;
import io.questdb.std.str.FloatingDirectCharSink;
import io.questdb.std.str.Path;
import io.questdb.tasks.TelemetryTask;
import org.jetbrains.annotations.NotNull;

import java.io.Closeable;
import java.util.Arrays;
import java.util.concurrent.locks.ReadWriteLock;

import static io.questdb.network.IODispatcher.DISCONNECT_REASON_UNKNOWN_OPERATION;

class LineTcpMeasurementScheduler implements Closeable {
    private static final Log LOG = LogFactory.getLog(LineTcpMeasurementScheduler.class);
    private static final int REBALANCE_EVENT_ID = -1; // A rebalance event is used to rebalance load across different threads
    private static final int INCOMPLETE_EVENT_ID = -2; // An incomplete event is used when the queue producer has grabbed an event but is
    // not able to populate it for some reason, the event needs to be committed to the
    // queue incomplete
    private static final int RELEASE_WRITER_EVENT_ID = -3;
    private static final int[] DEFAULT_COLUMN_TYPES = new int[NewLineProtoParser.N_ENTITY_TYPES];
    private final CairoEngine engine;
    private final CairoSecurityContext securityContext;
    private final CairoConfiguration cairoConfiguration;
    private final MillisecondClock milliClock;
    private final RingQueue<LineTcpMeasurementEvent> queue;
    private final ReadWriteLock tableUpdateDetailsLock = new SimpleReadWriteLock();
    private final CharSequenceObjHashMap<TableUpdateDetails> tableUpdateDetailsByTableName;
    private final CharSequenceObjHashMap<TableUpdateDetails> idleTableUpdateDetailsByTableName;
    private final int[] loadByThread;
    private final int nUpdatesPerLoadRebalance;
    private final double maxLoadRatio;
    private final long maintenanceInterval;
    private final long writerIdleTimeout;
    private final int defaultPartitionBy;
    private final int commitMode;
    private final NetworkIOJob[] netIoJobs;
    private final TableStructureAdapter tableStructureAdapter = new TableStructureAdapter();
    private final Path path = new Path();
    private final MemoryMARW ddlMem = Vm.getMARWInstance();
    private Sequence pubSeq;
    private int nLoadCheckCycles = 0;
    private int nRebalances = 0;
    private LineTcpServer.SchedulerListener listener;

    LineTcpMeasurementScheduler(
            LineTcpReceiverConfiguration lineConfiguration,
            CairoEngine engine,
            WorkerPool ioWorkerPool,
            IODispatcher<LineTcpConnectionContext> dispatcher,
            WorkerPool writerWorkerPool
    ) {
        this.engine = engine;
        this.securityContext = lineConfiguration.getCairoSecurityContext();
        this.cairoConfiguration = engine.getConfiguration();
        this.milliClock = cairoConfiguration.getMillisecondClock();
        this.commitMode = cairoConfiguration.getCommitMode();

        this.netIoJobs = new NetworkIOJob[ioWorkerPool.getWorkerCount()];
        for (int i = 0; i < ioWorkerPool.getWorkerCount(); i++) {
            NetworkIOJob netIoJob = createNetworkIOJob(dispatcher, i);
            netIoJobs[i] = netIoJob;
            ioWorkerPool.assign(i, netIoJob);
            ioWorkerPool.assign(i, netIoJob::close);
        }

        // Worker count is set to 1 because we do not use this execution context
        // in worker threads.
        tableUpdateDetailsByTableName = new CharSequenceObjHashMap<>();
        idleTableUpdateDetailsByTableName = new CharSequenceObjHashMap<>();
        loadByThread = new int[writerWorkerPool.getWorkerCount()];
        int maxMeasurementSize = lineConfiguration.getMaxMeasurementSize();
        int queueSize = lineConfiguration.getWriterQueueCapacity();
        queue = new RingQueue<>(
                () -> new LineTcpMeasurementEvent(
                        maxMeasurementSize,
                        lineConfiguration.getMicrosecondClock(),
                        lineConfiguration.getTimestampAdapter()),
                queueSize);
        pubSeq = new MPSequence(queueSize);

        int nWriterThreads = writerWorkerPool.getWorkerCount();
        if (nWriterThreads > 1) {
            FanOut fanOut = new FanOut();
            for (int n = 0; n < nWriterThreads; n++) {
                SCSequence subSeq = new SCSequence();
                fanOut.and(subSeq);
                WriterJob writerJob = new WriterJob(n, subSeq);
                writerWorkerPool.assign(n, writerJob);
                writerWorkerPool.assign(n, writerJob::close);
            }
            pubSeq.then(fanOut).then(pubSeq);
        } else {
            SCSequence subSeq = new SCSequence();
            pubSeq.then(subSeq).then(pubSeq);
            WriterJob writerJob = new WriterJob(0, subSeq);
            writerWorkerPool.assign(0, writerJob);
            writerWorkerPool.assign(0, writerJob::close);
        }

        nUpdatesPerLoadRebalance = lineConfiguration.getNUpdatesPerLoadRebalance();
        maxLoadRatio = lineConfiguration.getMaxLoadRatio();
        maintenanceInterval = lineConfiguration.getMaintenanceInterval();
        defaultPartitionBy = lineConfiguration.getDefaultPartitionBy();
        writerIdleTimeout = lineConfiguration.getWriterIdleTimeout();
    }

    @Override
    public void close() {
        // Both the writer and the net worker pools must have been closed so that their respective cleaners have run
        if (null != pubSeq) {
            pubSeq = null;
            tableUpdateDetailsLock.writeLock().lock();
            try {
                ObjList<CharSequence> tableNames = tableUpdateDetailsByTableName.keys();
                for (int n = 0, sz = tableNames.size(); n < sz; n++) {
                    TableUpdateDetails updateDetails = tableUpdateDetailsByTableName.get(tableNames.get(n));
                    updateDetails.closeLocals();
                }
                tableUpdateDetailsByTableName.clear();

                tableNames = idleTableUpdateDetailsByTableName.keys();
                for (int n = 0, sz = tableNames.size(); n < sz; n++) {
                    TableUpdateDetails updateDetails = idleTableUpdateDetailsByTableName.get(tableNames.get(n));
                    updateDetails.closeLocals();
                }
                idleTableUpdateDetailsByTableName.clear();
            } finally {
                tableUpdateDetailsLock.writeLock().unlock();
            }
            for (int n = 0; n < queue.getCapacity(); n++) {
                queue.get(n).close();
            }
            path.close();
            ddlMem.close();
        }
    }

    @NotNull
    private TableUpdateDetails assignTableToThread(String tableName) {
        TableUpdateDetails tableUpdateDetails;
        calcThreadLoad();
        int leastLoad = Integer.MAX_VALUE;
        int threadId = 0;
        for (int n = 0; n < loadByThread.length; n++) {
            if (loadByThread[n] < leastLoad) {
                leastLoad = loadByThread[n];
                threadId = n;
            }
        }
        tableUpdateDetails = new TableUpdateDetails(tableName, threadId, netIoJobs);

        int keyIndex = tableUpdateDetailsByTableName.keyIndex(tableName);
        tableUpdateDetailsByTableName.putAt(keyIndex, tableName, tableUpdateDetails);
        LOG.info().$("assigned ").$(tableName).$(" to thread ").$(threadId).$();
        return tableUpdateDetails;
    }

    private void calcThreadLoad() {
        Arrays.fill(loadByThread, 0);
        ObjList<CharSequence> tableNames = tableUpdateDetailsByTableName.keys();
        for (int n = 0, sz = tableNames.size(); n < sz; n++) {
            final CharSequence tableName = tableNames.getQuick(n);
            final TableUpdateDetails stats = tableUpdateDetailsByTableName.get(tableName);
            if (stats != null) {
                loadByThread[stats.writerThreadId] += stats.nUpdates;
            } else {
                LOG.error().$("could not find static for table [name=").$(tableName).I$();
            }
        }
    }

    protected NetworkIOJob createNetworkIOJob(IODispatcher<LineTcpConnectionContext> dispatcher, int workerId) {
        return new NetworkIOJobImpl(dispatcher, workerId);
    }

    int[] getLoadByThread() {
        return loadByThread;
    }

    int getNLoadCheckCycles() {
        return nLoadCheckCycles;
    }

    int getNRebalances() {
        return nRebalances;
    }

    long getNextPublisherEventSequence() {
        assert isOpen();
        long seq;
        //noinspection StatementWithEmptyBody
        while ((seq = pubSeq.next()) == -2) {
        }
        return seq;
    }

    private boolean isOpen() {
        return null != pubSeq;
    }

    private void loadRebalance() {
        LOG.debug().$("load check [cycle=").$(++nLoadCheckCycles).$(']').$();
        calcThreadLoad();
        ObjList<CharSequence> tableNames = tableUpdateDetailsByTableName.keys();
        int fromThreadId = -1;
        int toThreadId = -1;
        TableUpdateDetails tableToMove = null;
        int maxLoad = Integer.MAX_VALUE;
        while (true) {
            int highestLoad = Integer.MIN_VALUE;
            int highestLoadedThreadId = -1;
            int lowestLoad = Integer.MAX_VALUE;
            int lowestLoadedThreadId = -1;
            for (int n = 0; n < loadByThread.length; n++) {
                if (loadByThread[n] >= maxLoad) {
                    continue;
                }

                if (highestLoad < loadByThread[n]) {
                    highestLoad = loadByThread[n];
                    highestLoadedThreadId = n;
                }

                if (lowestLoad > loadByThread[n]) {
                    lowestLoad = loadByThread[n];
                    lowestLoadedThreadId = n;
                }
            }

            if (highestLoadedThreadId == -1 || lowestLoadedThreadId == -1 || highestLoadedThreadId == lowestLoadedThreadId) {
                break;
            }

            double loadRatio = (double) highestLoad / (double) lowestLoad;
            if (loadRatio < maxLoadRatio) {
                // Load is not sufficiently unbalanced
                break;
            }

            int nTables = 0;
            lowestLoad = Integer.MAX_VALUE;
            String leastLoadedTableName = null;
            for (int n = 0, sz = tableNames.size(); n < sz; n++) {
                TableUpdateDetails stats = tableUpdateDetailsByTableName.get(tableNames.get(n));
                if (stats.writerThreadId == highestLoadedThreadId && stats.nUpdates > 0) {
                    nTables++;
                    if (stats.nUpdates < lowestLoad) {
                        lowestLoad = stats.nUpdates;
                        leastLoadedTableName = stats.tableName;
                    }
                }
            }

            if (nTables < 2) {
                // The most loaded thread only has 1 table with load assigned to it
                maxLoad = highestLoad;
                continue;
            }

            fromThreadId = highestLoadedThreadId;
            toThreadId = lowestLoadedThreadId;
            tableToMove = tableUpdateDetailsByTableName.get(leastLoadedTableName);
            break;
        }

        for (int n = 0, sz = tableNames.size(); n < sz; n++) {
            TableUpdateDetails stats = tableUpdateDetailsByTableName.get(tableNames.get(n));
            stats.nUpdates = 0;
        }

        if (null != tableToMove) {
            long seq = getNextPublisherEventSequence();
            if (seq >= 0) {
                try {
                    LineTcpMeasurementEvent event = queue.get(seq);
                    event.threadId = INCOMPLETE_EVENT_ID;
                    event.createRebalanceEvent(fromThreadId, toThreadId, tableToMove);
                    tableToMove.writerThreadId = toThreadId;
                    LOG.info()
                            .$("rebalance cycle, requesting table move [cycle=").$(nLoadCheckCycles)
                            .$(", nRebalances=").$(++nRebalances)
                            .$(", table=").$(tableToMove.tableName)
                            .$(", fromThreadId=").$(fromThreadId)
                            .$(", toThreadId=").$(toThreadId)
                            .$(']').$();
                } finally {
                    pubSeq.done(seq);
                }
            }
        }
    }

<<<<<<< HEAD
    private TableUpdateDetails getReaderTableUpdateDetails(NetworkIOJob netIoJob, NewLineProtoParser protoParser) {
=======
    void setListener(LineTcpServer.SchedulerListener listener) {
        this.listener = listener;
    }

    private TableUpdateDetails startNewMeasurementEvent(NetworkIOJob netIoJob, NewLineProtoParser protoParser) {
>>>>>>> c813f599
        final TableUpdateDetails tableUpdateDetails = netIoJob.getTableUpdateDetails(protoParser.getMeasurementName());
        if (null != tableUpdateDetails) {
            return tableUpdateDetails;
        }
        return startNewMeasurementEvent0(netIoJob, protoParser);
    }

    private TableUpdateDetails startNewMeasurementEvent0(NetworkIOJob netIoJob, NewLineProtoParser protoParser) {
        TableUpdateDetails tableUpdateDetails;
        tableUpdateDetailsLock.writeLock().lock();
        try {
            int keyIndex = tableUpdateDetailsByTableName.keyIndex(protoParser.getMeasurementName());
            if (keyIndex < 0) {
                tableUpdateDetails = tableUpdateDetailsByTableName.valueAt(keyIndex);
            } else {
                String tableName = protoParser.getMeasurementName().toString();
                int status = engine.getStatus(securityContext, path, tableName, 0, tableName.length());
                if (status != TableUtils.TABLE_EXISTS) {
                    LOG.info().$("creating table [tableName=").$(tableName).$(']').$();
                    engine.createTable(securityContext, ddlMem, path, tableStructureAdapter.of(tableName, protoParser));
                }

                keyIndex = idleTableUpdateDetailsByTableName.keyIndex(tableName);
                if (keyIndex < 0) {
                    LOG.info().$("idle table going active [tableName=").$(tableName).I$();
                    tableUpdateDetails = idleTableUpdateDetailsByTableName.valueAt(keyIndex);
                    idleTableUpdateDetailsByTableName.removeAt(keyIndex);
                    tableUpdateDetailsByTableName.put(tableUpdateDetails.tableName, tableUpdateDetails);
                } else {
                    TelemetryTask.doStoreTelemetry(engine, Telemetry.SYSTEM_ILP_RESERVE_WRITER, Telemetry.ORIGIN_ILP_TCP);
                    tableUpdateDetails = assignTableToThread(tableName);
                }
            }

            netIoJob.addTableUpdateDetails(tableUpdateDetails);
            return tableUpdateDetails;
        } finally {
            tableUpdateDetailsLock.writeLock().unlock();
        }
    }

    boolean tryButCouldNotCommit(NetworkIOJob netIoJob, NewLineProtoParser protoParser, FloatingDirectCharSink charSink) {
        TableUpdateDetails tableUpdateDetails;
        try {
            tableUpdateDetails = getReaderTableUpdateDetails(netIoJob, protoParser);
        } catch (EntryUnavailableException ex) {
            // Table writer is locked
            LOG.info().$("could not get table writer [tableName=").$(protoParser.getMeasurementName()).$(", ex=").$(ex.getFlyweightMessage()).$(']').$();
            return true;
        } catch (CairoException ex) {
            // Table could not be created
            LOG.info().$("could not create table [tableName=").$(protoParser.getMeasurementName()).$(", ex=").$(ex.getFlyweightMessage()).$(']').$();
            return false;
        }
        if (null != tableUpdateDetails) {
            long seq = getNextPublisherEventSequence();
            if (seq >= 0) {
                try {
                    LineTcpMeasurementEvent event = queue.get(seq);
                    event.threadId = INCOMPLETE_EVENT_ID;
                    TableUpdateDetails.ThreadLocalDetails localDetails = tableUpdateDetails.startNewMeasurementEvent(netIoJob.getWorkerId());
                    event.createMeasurementEvent(tableUpdateDetails, localDetails, protoParser, charSink);
                    return false;
                } finally {
                    pubSeq.done(seq);
                    if (++tableUpdateDetails.nUpdates > nUpdatesPerLoadRebalance) {
                        if (tableUpdateDetailsLock.writeLock().tryLock()) {
                            try {
                                loadRebalance();
                            } finally {
                                tableUpdateDetailsLock.writeLock().unlock();
                            }
                        }
                    }
                }
            }
        }
        return true;
    }

    interface NetworkIOJob extends Job {
        void addTableUpdateDetails(TableUpdateDetails tableUpdateDetails);

        void close();

        TableUpdateDetails getTableUpdateDetails(CharSequence tableName);

        ObjList<SymbolCache> getUnusedSymbolCaches();

        int getWorkerId();
    }

    private class LineTcpMeasurementEvent implements Closeable {
        private final MicrosecondClock clock;
        private final LineProtoTimestampAdapter timestampAdapter;
        private final long bufSize;
        private int threadId;
        private TableUpdateDetails tableUpdateDetails;
        private long bufLo;
        private int rebalanceFromThreadId;
        private int rebalanceToThreadId;
        private volatile boolean rebalanceReleasedByFromThread;
        private boolean commitOnWriterClose;

        private LineTcpMeasurementEvent(int maxMeasurementSize, MicrosecondClock clock, LineProtoTimestampAdapter timestampAdapter) {
            bufSize = (long) (maxMeasurementSize / 4) * (Integer.BYTES + Double.BYTES + 1);
            bufLo = Unsafe.malloc(bufSize, MemoryTag.NATIVE_DEFAULT);
            this.clock = clock;
            this.timestampAdapter = timestampAdapter;
        }

        @Override
        public void close() {
            Unsafe.free(bufLo, bufSize, MemoryTag.NATIVE_DEFAULT);
            tableUpdateDetails = Misc.free(tableUpdateDetails);
            bufLo = 0;
        }

        void createMeasurementEvent(
                TableUpdateDetails tableUpdateDetails,
                TableUpdateDetails.ThreadLocalDetails localDetails,
                NewLineProtoParser protoParser,
                FloatingDirectCharSink floatingCharSink
        ) {
            threadId = INCOMPLETE_EVENT_ID;
            this.tableUpdateDetails = tableUpdateDetails;
            long timestamp = protoParser.getTimestamp();
            if (timestamp != NewLineProtoParser.NULL_TIMESTAMP) {
                timestamp = timestampAdapter.getMicros(timestamp);
            }
            long bufPos = bufLo;
            long bufMax = bufLo + bufSize;
            Unsafe.getUnsafe().putLong(bufPos, timestamp);
            bufPos += Long.BYTES;
            int nEntities = protoParser.getnEntities();
            Unsafe.getUnsafe().putInt(bufPos, nEntities);
            bufPos += Integer.BYTES;
            for (int nEntity = 0; nEntity < nEntities; nEntity++) {
                if (bufPos + Long.BYTES < bufMax) {
                    ProtoEntity entity = protoParser.getEntity(nEntity);
                    int colIndex = localDetails.getColumnIndex(entity.getName());
                    if (colIndex < 0) {
                        int colNameLen = entity.getName().length();
                        Unsafe.getUnsafe().putInt(bufPos, -1 * colNameLen);
                        bufPos += Integer.BYTES;
                        if (bufPos + colNameLen < bufMax) {
                            Vect.memcpy(entity.getName().getLo(), bufPos, colNameLen);
                        } else {
                            throw CairoException.instance(0).put("queue buffer overflow");
                        }
                        bufPos += colNameLen;
                    } else {
                        Unsafe.getUnsafe().putInt(bufPos, colIndex);
                        bufPos += Integer.BYTES;
                    }
                    switch (entity.getType()) {
                        case NewLineProtoParser.ENTITY_TYPE_TAG: {
                            long tmpBufPos = bufPos;
                            int l = entity.getValue().length();
                            bufPos += Integer.BYTES + Byte.BYTES;
                            long hi = bufPos + 2L * l;
                            if (hi < bufMax) {
                                floatingCharSink.of(bufPos, hi);
                                if (!Chars.utf8Decode(entity.getValue().getLo(), entity.getValue().getHi(), floatingCharSink)) {
                                    throw CairoException.instance(0).put("invalid UTF8 in value for ").put(entity.getName());
                                }

                                int symIndex = tableUpdateDetails.getSymbolIndex(localDetails, colIndex, floatingCharSink);
                                if (symIndex != SymbolTable.VALUE_NOT_FOUND) {
                                    bufPos = tmpBufPos;
                                    Unsafe.getUnsafe().putByte(bufPos, NewLineProtoParser.ENTITY_TYPE_CACHED_TAG);
                                    bufPos += Byte.BYTES;
                                    Unsafe.getUnsafe().putInt(bufPos, symIndex);
                                    bufPos += Integer.BYTES;
                                } else {
                                    Unsafe.getUnsafe().putByte(tmpBufPos, entity.getType());
                                    tmpBufPos += Byte.BYTES;
                                    Unsafe.getUnsafe().putInt(tmpBufPos, l);
                                    bufPos = hi;
                                }
                            } else {
                                throw CairoException.instance(0).put("queue buffer overflow");
                            }
                            break;
                        }
                        case NewLineProtoParser.ENTITY_TYPE_INTEGER:
                            Unsafe.getUnsafe().putByte(bufPos, entity.getType());
                            bufPos += Byte.BYTES;
                            Unsafe.getUnsafe().putLong(bufPos, entity.getIntegerValue());
                            bufPos += Long.BYTES;
                            break;
                        case NewLineProtoParser.ENTITY_TYPE_FLOAT:
                            Unsafe.getUnsafe().putByte(bufPos, entity.getType());
                            bufPos += Byte.BYTES;
                            Unsafe.getUnsafe().putDouble(bufPos, entity.getFloatValue());
                            bufPos += Double.BYTES;
                            break;
                        case NewLineProtoParser.ENTITY_TYPE_STRING:
                        case NewLineProtoParser.ENTITY_TYPE_SYMBOL:
                        case NewLineProtoParser.ENTITY_TYPE_LONG256: {
                            final int colTypeMeta = localDetails.getColumnTypeMeta(colIndex);
                            if (colTypeMeta == 0) { // not a geohash
                                Unsafe.getUnsafe().putByte(bufPos, entity.getType());
                                bufPos += Byte.BYTES;
                                int l = entity.getValue().length();
                                Unsafe.getUnsafe().putInt(bufPos, l);
                                bufPos += Integer.BYTES;
                                long hi = bufPos + 2L * l; // unquote
                                floatingCharSink.of(bufPos, hi);
                                if (!Chars.utf8Decode(entity.getValue().getLo(), entity.getValue().getHi(), floatingCharSink)) {
                                    throw CairoException.instance(0).put("invalid UTF8 in value for ").put(entity.getName());
                                }
                                bufPos = hi;
                            } else {
                                long geohash;
                                try {
                                    geohash = GeoHashes.fromStringTruncatingNl(
                                            entity.getValue().getLo(),
                                            entity.getValue().getHi(),
                                            Numbers.decodeLowShort(colTypeMeta));
                                } catch (NumericException e) {
                                    geohash = GeoHashes.NULL;
                                }
                                switch (Numbers.decodeHighShort(colTypeMeta)) {
                                    default:
                                        Unsafe.getUnsafe().putByte(bufPos, NewLineProtoParser.ENTITY_TYPE_GEOLONG);
                                        bufPos += Byte.BYTES;
                                        Unsafe.getUnsafe().putLong(bufPos, geohash);
                                        bufPos += Long.BYTES;
                                        break;
                                    case ColumnType.GEOINT:
                                        Unsafe.getUnsafe().putByte(bufPos, NewLineProtoParser.ENTITY_TYPE_GEOINT);
                                        bufPos += Byte.BYTES;
                                        Unsafe.getUnsafe().putInt(bufPos, (int) geohash);
                                        bufPos += Integer.BYTES;
                                        break;
                                    case ColumnType.GEOSHORT:
                                        Unsafe.getUnsafe().putByte(bufPos, NewLineProtoParser.ENTITY_TYPE_GEOSHORT);
                                        bufPos += Byte.BYTES;
                                        Unsafe.getUnsafe().putShort(bufPos, (short) geohash);
                                        bufPos += Short.BYTES;
                                        break;
                                    case ColumnType.GEOBYTE:
                                        Unsafe.getUnsafe().putByte(bufPos, NewLineProtoParser.ENTITY_TYPE_GEOBYTE);
                                        bufPos += Byte.BYTES;
                                        Unsafe.getUnsafe().putByte(bufPos, (byte) geohash);
                                        bufPos += Byte.BYTES;
                                        break;
                                }
                            }
                            break;
                        }
                        case NewLineProtoParser.ENTITY_TYPE_BOOLEAN: {
                            Unsafe.getUnsafe().putByte(bufPos, entity.getType());
                            bufPos += Byte.BYTES;
                            Unsafe.getUnsafe().putByte(bufPos, (byte) (entity.getBooleanValue() ? 1 : 0));
                            bufPos += Byte.BYTES;
                            break;
                        }
                        case NewLineProtoParser.ENTITY_TYPE_NULL: {
                            Unsafe.getUnsafe().putByte(bufPos, entity.getType());
                            bufPos += Byte.BYTES;
                            break;
                        }
                        default:
                            // unsupported types are ignored
                            break;
                    }
                } else {
                    throw CairoException.instance(0).put("queue buffer overflow");
                }
            }
            threadId = tableUpdateDetails.writerThreadId;
        }

        void createRebalanceEvent(int fromThreadId, int toThreadId, TableUpdateDetails tableUpdateDetails) {
            threadId = REBALANCE_EVENT_ID;
            rebalanceFromThreadId = fromThreadId;
            rebalanceToThreadId = toThreadId;
            this.tableUpdateDetails = tableUpdateDetails;
            rebalanceReleasedByFromThread = false;
        }

        void createReleaseWriterEvent(TableUpdateDetails tableUpdateDetails, boolean commitOnWriterClose) {
            threadId = RELEASE_WRITER_EVENT_ID;
            this.tableUpdateDetails = tableUpdateDetails;
            this.commitOnWriterClose = commitOnWriterClose;
        }

        void processMeasurementEvent(WriterJob job) {
            TableWriter.Row row = null;
            try {
                TableWriter writer = tableUpdateDetails.getWriter();
                long bufPos = bufLo;
                long timestamp = Unsafe.getUnsafe().getLong(bufPos);
                bufPos += Long.BYTES;
                if (timestamp == NewLineProtoParser.NULL_TIMESTAMP) {
                    timestamp = clock.getTicks();
                }
                row = writer.newRow(timestamp);
                int nEntities = Unsafe.getUnsafe().getInt(bufPos);
                bufPos += Integer.BYTES;
                long firstEntityBufPos = bufPos;
                for (int nEntity = 0; nEntity < nEntities; nEntity++) {
                    int colIndex = Unsafe.getUnsafe().getInt(bufPos);
                    bufPos += Integer.BYTES;
                    byte entityType;
                    if (colIndex >= 0) {
                        entityType = Unsafe.getUnsafe().getByte(bufPos);
                        bufPos += Byte.BYTES;
                    } else {
                        int colNameLen = -1 * colIndex;
                        long nameLo = bufPos; // UTF8 encoded
                        long nameHi = bufPos + colNameLen;
                        job.charSink.clear();
                        if (!Chars.utf8Decode(nameLo, nameHi, job.charSink)) {
                            throw CairoException.instance(0)
                                    .put("invalid UTF8 in column name ")
                                    .put(job.floatingCharSink.asCharSequence(nameLo, nameHi));
                        }
                        bufPos = nameHi;
                        entityType = Unsafe.getUnsafe().getByte(bufPos);
                        bufPos += Byte.BYTES;
                        colIndex = writer.getMetadata().getColumnIndexQuiet(job.charSink);
                        if (colIndex < 0) {
                            // Cannot create a column with an open row, writer will commit when a column is created
                            row.cancel();
                            row = null;
                            int colType = DEFAULT_COLUMN_TYPES[entityType];
                            if (TableUtils.isValidInfluxColumnName(job.charSink)) {
                                writer.addColumn(job.charSink, colType);
                            } else {
                                throw CairoException.instance(0)
                                        .put("invalid column name [table=").put(writer.getTableName())
                                        .put(", columnName=").put(job.charSink)
                                        .put(']');
                            }
                            // Reset to beginning of entities
                            bufPos = firstEntityBufPos;
                            nEntity = -1;
                            row = writer.newRow(timestamp);
                            continue;
                        }
                    }

                    switch (entityType) {
                        case NewLineProtoParser.ENTITY_TYPE_TAG: {
                            int len = Unsafe.getUnsafe().getInt(bufPos);
                            bufPos += Integer.BYTES;
                            long hi = bufPos + 2L * len;
                            job.floatingCharSink.asCharSequence(bufPos, hi);
                            int symIndex = writer.getSymbolIndex(colIndex, job.floatingCharSink);
                            row.putSymIndex(colIndex, symIndex);
                            bufPos = hi;
                            break;
                        }

                        case NewLineProtoParser.ENTITY_TYPE_CACHED_TAG: {
                            int symIndex = Unsafe.getUnsafe().getInt(bufPos);
                            bufPos += Integer.BYTES;
                            row.putSymIndex(colIndex, symIndex);
                            break;
                        }

                        case NewLineProtoParser.ENTITY_TYPE_INTEGER: {
                            final int colType = ColumnType.tagOf(writer.getMetadata().getColumnType(colIndex));
                            long v = Unsafe.getUnsafe().getLong(bufPos);
                            bufPos += Long.BYTES;
                            switch (colType) {
                                case ColumnType.LONG:
                                    row.putLong(colIndex, v);
                                    break;

                                case ColumnType.INT:
                                    if (v == Numbers.LONG_NaN) {
                                        v = Numbers.INT_NaN;
                                    } else if (v < Integer.MIN_VALUE || v > Integer.MAX_VALUE) {
                                        throw CairoException.instance(0)
                                                .put("line protocol integer is out of int bounds [columnIndex=").put(colIndex)
                                                .put(", v=").put(v)
                                                .put(']');
                                    }
                                    row.putInt(colIndex, (int) v);
                                    break;

                                case ColumnType.SHORT:
                                    if (v == Numbers.LONG_NaN) {
                                        v = (short) 0;
                                    } else if (v < Short.MIN_VALUE || v > Short.MAX_VALUE) {
                                        throw CairoException.instance(0)
                                                .put("line protocol integer is out of short bounds [columnIndex=").put(colIndex)
                                                .put(", v=").put(v)
                                                .put(']');
                                    }
                                    row.putShort(colIndex, (short) v);
                                    break;

                                case ColumnType.BYTE:
                                    if (v == Numbers.LONG_NaN) {
                                        v = (byte) 0;
                                    } else if (v < Byte.MIN_VALUE || v > Byte.MAX_VALUE) {
                                        throw CairoException.instance(0)
                                                .put("line protocol integer is out of byte bounds [columnIndex=").put(colIndex)
                                                .put(", v=").put(v)
                                                .put(']');
                                    }
                                    row.putByte(colIndex, (byte) v);
                                    break;

                                case ColumnType.TIMESTAMP:
                                    row.putTimestamp(colIndex, v);
                                    break;

                                case ColumnType.DATE:
                                    row.putDate(colIndex, v);
                                    break;

                                default:
                                    throw CairoException.instance(0)
                                            .put("cast error for line protocol integer [columnIndex=").put(colIndex)
                                            .put(", columnType=").put(ColumnType.nameOf(colType))
                                            .put(']');
                            }
                            break;
                        }

                        case NewLineProtoParser.ENTITY_TYPE_FLOAT: {
                            double v = Unsafe.getUnsafe().getDouble(bufPos);
                            bufPos += Double.BYTES;
                            final int colType = writer.getMetadata().getColumnType(colIndex);
                            switch (ColumnType.tagOf(colType)) {
                                case ColumnType.DOUBLE:
                                    row.putDouble(colIndex, v);
                                    break;

                                case ColumnType.FLOAT:
                                    row.putFloat(colIndex, (float) v);
                                    break;

                                default:
                                    throw CairoException.instance(0)
                                            .put("cast error for line protocol float [columnIndex=").put(colIndex)
                                            .put(", columnType=").put(ColumnType.nameOf(colType))
                                            .put(']');
                            }
                            break;
                        }

                        case NewLineProtoParser.ENTITY_TYPE_BOOLEAN: {
                            byte b = Unsafe.getUnsafe().getByte(bufPos);
                            bufPos += Byte.BYTES;
                            row.putBool(colIndex, b == 1);
                            break;
                        }

                        case NewLineProtoParser.ENTITY_TYPE_STRING: {
                            int len = Unsafe.getUnsafe().getInt(bufPos);
                            bufPos += Integer.BYTES;
                            long hi = bufPos + 2L * len;
                            job.floatingCharSink.asCharSequence(bufPos, hi);
                            bufPos = hi;
                            final int colType = writer.getMetadata().getColumnType(colIndex);
                            if (ColumnType.isString(colType)) {
                                row.putStr(colIndex, job.floatingCharSink);
                            } else if (ColumnType.isChar(colType)) {
                                row.putChar(colIndex, job.floatingCharSink.charAt(0));
                            } else {
                                throw CairoException.instance(0)
                                        .put("cast error for line protocol string [columnIndex=").put(colIndex)
                                        .put(", columnType=").put(ColumnType.nameOf(colType))
                                        .put(']');
                            }
                            break;
                        }

                        case NewLineProtoParser.ENTITY_TYPE_SYMBOL: {
                            int len = Unsafe.getUnsafe().getInt(bufPos);
                            bufPos += Integer.BYTES;
                            long hi = bufPos + 2L * len;
                            job.floatingCharSink.asCharSequence(bufPos, hi);
                            bufPos = hi;
                            final int colType = writer.getMetadata().getColumnType(colIndex);
                            if (ColumnType.isSymbol(colType)) {
                                row.putSym(colIndex, job.floatingCharSink);
                            } else {
                                throw CairoException.instance(0)
                                        .put("cast error for line protocol symbol [columnIndex=").put(colIndex)
                                        .put(", columnType=").put(ColumnType.nameOf(colType))
                                        .put(']');
                            }
                            break;
                        }

                        case NewLineProtoParser.ENTITY_TYPE_LONG256: {
                            int len = Unsafe.getUnsafe().getInt(bufPos);
                            bufPos += Integer.BYTES;
                            long hi = bufPos + 2L * len;
                            job.floatingCharSink.asCharSequence(bufPos, hi);
                            bufPos = hi;
                            final int colType = writer.getMetadata().getColumnType(colIndex);
                            if (ColumnType.isLong256(colType)) {
                                row.putLong256(colIndex, job.floatingCharSink);
                            } else {
                                throw CairoException.instance(0)
                                        .put("cast error for line protocol long256 [columnIndex=").put(colIndex)
                                        .put(", columnType=").put(ColumnType.nameOf(colType))
                                        .put(']');
                            }
                            break;
                        }

                        case NewLineProtoParser.ENTITY_TYPE_GEOLONG: {
                            long geohash = Unsafe.getUnsafe().getLong(bufPos);
                            bufPos += Long.BYTES;
                            row.putLong(colIndex, geohash);
                            break;
                        }

                        case NewLineProtoParser.ENTITY_TYPE_GEOINT: {
                            int geohash = Unsafe.getUnsafe().getInt(bufPos);
                            bufPos += Integer.BYTES;
                            row.putInt(colIndex, geohash);
                            break;
                        }

                        case NewLineProtoParser.ENTITY_TYPE_GEOSHORT: {
                            short geohash = Unsafe.getUnsafe().getShort(bufPos);
                            bufPos += Short.BYTES;
                            row.putShort(colIndex, geohash);
                            break;
                        }

                        case NewLineProtoParser.ENTITY_TYPE_GEOBYTE: {
                            byte geohash = Unsafe.getUnsafe().getByte(bufPos);
                            bufPos += Byte.BYTES;
                            row.putByte(colIndex, geohash);
                            break;
                        }

                        case NewLineProtoParser.ENTITY_TYPE_NULL: {
                            // ignored, default nulls is used
                            break;
                        }

                        default:
                            throw new UnsupportedOperationException("entityType " + entityType + " is not implemented!");
                    }
                }
                row.append();
                tableUpdateDetails.handleRowAppended();
            } catch (CairoException ex) {
                LOG.error()
                        .$("could not write line protocol measurement [tableName=").$(tableUpdateDetails.tableName)
                        .$(", ex=").$(ex.getFlyweightMessage())
                        .$(", errno=").$(ex.getErrno())
                        .I$();
                if (row != null) {
                    row.cancel();
                }
            }
        }
    }

    class TableUpdateDetails implements Closeable {
        final String tableName;
        private final ThreadLocalDetails[] localDetailsArray;
        private int writerThreadId;
        // Number of updates since the last load rebalance, this is an estimate because its incremented by
        // multiple threads without synchronisation
        private int nUpdates = 0;
        private TableWriter writer;
        private boolean assignedToJob = false;
        private long lastMeasurementMillis = Long.MAX_VALUE;
        private long lastCommitMillis;
        private int nNetworkIoWorkers = 0;

        private TableUpdateDetails(String tableName, int writerThreadId, NetworkIOJob[] netIoJobs) {
            this.tableName = tableName;
            this.writerThreadId = writerThreadId;
            final int n = netIoJobs.length;
            localDetailsArray = new ThreadLocalDetails[n];
            for (int i = 0; i < n; i++) {
                localDetailsArray[i] = new ThreadLocalDetails(netIoJobs[i].getUnusedSymbolCaches());
            }
            lastCommitMillis = milliClock.getTicks();
        }

        @Override
        public void close() {
            tableUpdateDetailsLock.writeLock().lock();
            try {
                closeNoLock();
            } finally {
                tableUpdateDetailsLock.writeLock().unlock();
            }
        }

        private void closeLocals() {
            for (int n = 0; n < localDetailsArray.length; n++) {
                LOG.info().$("closing table parsers [tableName=").$(tableName).$(']').$();
                localDetailsArray[n] = Misc.free(localDetailsArray[n]);
            }
        }

        private void closeNoLock() {
            if (writerThreadId != Integer.MIN_VALUE) {
                LOG.info().$("closing table writer [tableName=").$(tableName).$(']').$();
                if (null != writer) {
                    try {
                        writer.commit();
                    } catch (Throwable ex) {
                        LOG.error().$("cannot commit writer transaction, rolling back before releasing it [table=").$(tableName).$(",ex=").$(ex).I$();
                        try {
                            writer.rollback();
                        } catch (Throwable ignored) {
                        }
                    } finally {
                        writer = Misc.free(writer);
                    }
                }
                writerThreadId = Integer.MIN_VALUE;
            }
        }

        int getSymbolIndex(ThreadLocalDetails localDetails, int colIndex, CharSequence symValue) {
            if (colIndex >= 0) {
                return localDetails.getSymbolIndex(colIndex, symValue);
            }
            return SymbolTable.VALUE_NOT_FOUND;
        }

        TableWriter getWriter() {
            if (null != writer) {
                return writer;
            }
            return writer = engine.getWriter(securityContext, tableName, "ilpTcp");
        }

        void handleRowAppended() {
            if (writer.checkMaxAndCommitLag(commitMode)) {
                lastCommitMillis = milliClock.getTicks();
            }
        }

        void handleWriterRelease(boolean commit) {
            if (null != writer) {
                LOG.debug().$("release commit [table=").$(writer.getTableName()).I$();
                try {
                    if (commit) {
                        writer.commit();
                    }
                } catch (Throwable ex) {
                    LOG.error().$("writer commit fails, force closing it [table=").$(writer.getTableName()).$(",ex=").$(ex).I$();
                } finally {
                    // writer or FS can be in a bad state
                    // do not leave writer locked
                    writer = Misc.free(writer);
                }
                lastCommitMillis = milliClock.getTicks();
            }
        }

        void handleWriterThreadMaintenance(long ticks) {
            if (ticks - lastCommitMillis < maintenanceInterval) {
                return;
            }
            if (null != writer) {
                LOG.debug().$("maintenance commit [table=").$(writer.getTableName()).I$();
                try {
                    writer.commit();
                    
                    if (writer.isStructureChangePending()) {
                        long writerMetaIdBefore = writer.getStructureVersion();
                        writer.tick(true);
                        long writerMetaIdAfter = writer.getStructureVersion();
                        if (writerMetaIdBefore != writerMetaIdAfter) {
                            // Table structure might have changed at the commit
                            // because of processing ASYNC alter table commands
                            LOG.info().$("detected table structure change, reloading column indexes [table=").$(writer.getTableName()).I$();
                            for (int i = localDetailsArray.length - 1; i > -1; i--) {
                                localDetailsArray[i].clear();
                            }
                        }
                    }
                } catch (Throwable e) {
                    LOG.error().$("could not commit [table=").$(writer.getTableName()).I$();
                    writer = Misc.free(writer);
                }
                lastCommitMillis = milliClock.getTicks();
            }
        }

        ThreadLocalDetails startNewMeasurementEvent(int workerId) {
            ThreadLocalDetails localDetails = localDetailsArray[workerId];
            lastMeasurementMillis = milliClock.getTicks();
            return localDetails;
        }

        void switchThreads() {
            assignedToJob = false;
            handleWriterRelease(true);
        }

        private class ThreadLocalDetails implements Closeable {
            private final Path path = new Path();
            private final ObjIntHashMap<CharSequence> columnIndexByName = new ObjIntHashMap<>();
            private final ObjList<SymbolCache> symbolCacheByColumnIndex = new ObjList<>();
            private final ObjList<SymbolCache> unusedSymbolCaches;
            // indexed by colIdx + 1, first value accounts for spurious, new cols (index -1)
            private final IntList geohashBitsSizeByColIdx = new IntList();

            ThreadLocalDetails(ObjList<SymbolCache> unusedSymbolCaches) {
                this.unusedSymbolCaches = unusedSymbolCaches;
            }

            @Override
            public void close() {
                Misc.freeObjList(symbolCacheByColumnIndex);
                Misc.free(path);
            }

            private SymbolCache addSymbolCache(int colIndex) {
                try (TableReader reader = engine.getReader(AllowAllCairoSecurityContext.INSTANCE, tableName)) {
                    path.of(cairoConfiguration.getRoot()).concat(tableName);
                    SymbolCache symCache;
                    final int lastUnusedSymbolCacheIndex = unusedSymbolCaches.size() - 1;
                    if (lastUnusedSymbolCacheIndex > -1) {
                        symCache = unusedSymbolCaches.get(lastUnusedSymbolCacheIndex);
                        unusedSymbolCaches.remove(lastUnusedSymbolCacheIndex);
                    } else {
                        symCache = new SymbolCache();
                    }
                    int symIndex = resolveSymbolIndex(reader.getMetadata(), colIndex);
                    symCache.of(cairoConfiguration, path, reader.getMetadata().getColumnName(colIndex), symIndex);
                    symbolCacheByColumnIndex.extendAndSet(colIndex, symCache);
                    return symCache;
                }
            }

            void clear() {
                columnIndexByName.clear();
                for (int n = 0, sz = symbolCacheByColumnIndex.size(); n < sz; n++) {
                    SymbolCache symCache = symbolCacheByColumnIndex.getQuick(n);
                    if (null != symCache) {
                        symCache.close();
                        unusedSymbolCaches.add(symCache);
                    }
                }
                symbolCacheByColumnIndex.clear();
                geohashBitsSizeByColIdx.clear();
            }

            int getColumnIndex(CharSequence colName) {
                final int colIndex = columnIndexByName.get(colName);
                if (colIndex != CharSequenceIntHashMap.NO_ENTRY_VALUE) {
                    return colIndex;
                }
                return getColumnIndex0(colName);
            }

            private int getColumnIndex0(CharSequence colName) {
                try (TableReader reader = engine.getReader(AllowAllCairoSecurityContext.INSTANCE, tableName)) {
                    TableReaderMetadata metadata = reader.getMetadata();
                    int colIndex = metadata.getColumnIndexQuiet(colName);
                    if (colIndex < 0) {
                        if (geohashBitsSizeByColIdx.size() == 0) {
                            geohashBitsSizeByColIdx.add(0); // first value is for cols indexed with -1
                        }
                        return CharSequenceIntHashMap.NO_ENTRY_VALUE;
                    }
                    // re-cache all column names/types once
                    columnIndexByName.clear();
                    geohashBitsSizeByColIdx.clear();
                    geohashBitsSizeByColIdx.add(0); // first value is for cols indexed with -1
                    for (int n = 0, sz = metadata.getColumnCount(); n < sz; n++) {
                        columnIndexByName.put(metadata.getColumnName(n), n);
                        final int colType = metadata.getColumnType(n);
                        final int geoHashBits = ColumnType.getGeoHashBits(colType);
                        if (geoHashBits == 0) {
                            geohashBitsSizeByColIdx.add(0);
                        } else {
                            geohashBitsSizeByColIdx.add(
                                    Numbers.encodeLowHighShorts(
                                            (short) geoHashBits,
                                            ColumnType.tagOf(colType))
                            );
                        }
                    }
                    return colIndex;
                }
            }

            int getColumnTypeMeta(int colIndex) {
                return geohashBitsSizeByColIdx.getQuick(colIndex + 1); // first val accounts for new cols, index -1
            }

            int getSymbolIndex(int colIndex, CharSequence symValue) {
                SymbolCache symCache = symbolCacheByColumnIndex.getQuiet(colIndex);
                if (null == symCache) {
                    symCache = addSymbolCache(colIndex);
                }
                return symCache.getSymIndex(symValue);
            }

            private int resolveSymbolIndex(TableReaderMetadata metadata, int colIndex) {
                int symIndex = 0;
                for (int n = 0; n < colIndex; n++) {
                    if (ColumnType.isSymbol(metadata.getColumnType(n))) {
                        symIndex++;
                    }
                }
                return symIndex;
            }
        }
    }

    private class WriterJob implements Job {
        private final int workerId;
        private final Sequence sequence;
        private final Path path = new Path();
        private final DirectCharSink charSink = new DirectCharSink(64);
        private final FloatingDirectCharSink floatingCharSink = new FloatingDirectCharSink();
        private final ObjList<TableUpdateDetails> assignedTables = new ObjList<>();
        private long lastMaintenanceMillis = 0;

        private WriterJob(int id, Sequence sequence) {
            super();
            this.workerId = id;
            this.sequence = sequence;
        }

        @Override
        public boolean run(int workerId) {
            assert this.workerId == workerId;
            boolean busy = drainQueue();
            doMaintenance();
            return busy;
        }

        private void close() {
            LOG.info().$("line protocol writer closing [threadId=").$(workerId).$(']').$();
            // Finish all jobs in the queue before stopping
            for (int n = 0; n < queue.getCapacity(); n++) {
                if (!run(workerId)) {
                    break;
                }
            }

            Misc.free(path);
            Misc.free(charSink);
            Misc.free(floatingCharSink);
            Misc.freeObjList(assignedTables);
            assignedTables.clear();
        }

        private void doMaintenance() {
            final long millis = milliClock.getTicks();
            if (millis - lastMaintenanceMillis < maintenanceInterval) {
                return;
            }

            lastMaintenanceMillis = millis;
            for (int n = 0, sz = assignedTables.size(); n < sz; n++) {
                assignedTables.getQuick(n).handleWriterThreadMaintenance(millis);
            }
        }

        private boolean drainQueue() {
            boolean busy = false;
            while (true) {
                long cursor;
                while ((cursor = sequence.next()) < 0) {
                    if (cursor == -1) {
                        return busy;
                    }
                }
                busy = true;
                final LineTcpMeasurementEvent event = queue.get(cursor);
                boolean eventProcessed;

                try {
                    if (event.threadId == workerId) {
                        try {
                            if (!event.tableUpdateDetails.assignedToJob) {
                                assignedTables.add(event.tableUpdateDetails);
                                event.tableUpdateDetails.assignedToJob = true;
                                LOG.info().$("assigned table to writer thread [tableName=").$(event.tableUpdateDetails.tableName).$(", threadId=").$(workerId).I$();
                            }
                            event.processMeasurementEvent(this);
                            eventProcessed = true;
                        } catch (Throwable ex) {
                            LOG.error().$("closing writer for because of error [table=").$(event.tableUpdateDetails.tableName).$(",ex=").$(ex).I$();
                            event.createReleaseWriterEvent(event.tableUpdateDetails, false);
                            eventProcessed = false;
                        }
                    } else {
                        switch (event.threadId) {
                            case REBALANCE_EVENT_ID:
                                eventProcessed = processRebalance(event);
                                break;

                            case RELEASE_WRITER_EVENT_ID:
                                eventProcessed = processReleaseWriter(event);
                                break;

                            default:
                                eventProcessed = true;
                                break;
                        }
                    }
                } catch (Throwable ex) {
                    eventProcessed = true;
                    LOG.error().$("failed to process ILP event because of exception [ex=").$(ex).I$();
                }

                // by not releasing cursor we force the sequence to return us the same value over and over
                // until cursor value is released
                if (eventProcessed) {
                    sequence.done(cursor);
                } else {
                    return false;
                }
            }
        }

        private boolean processRebalance(LineTcpMeasurementEvent event) {
            if (event.rebalanceToThreadId == workerId) {
                // This thread is now a declared owner of the table, but it can only become actual
                // owner when "old" owner is fully done. This is a volatile variable on the event, used by both threads
                // to handover the table. The starting point is "false" and the "old" owner thread will eventually set this
                // to "true". In the mean time current thread will not be processing the queue until the handover is
                // complete
                if (event.rebalanceReleasedByFromThread) {
                    LOG.info().$("rebalance cycle, new thread ready [threadId=").$(workerId).$(", table=").$(event.tableUpdateDetails.tableName).$(']').$();
                    return true;
                }

                return false;
            }

            if (event.rebalanceFromThreadId == workerId) {
                for (int n = 0, sz = assignedTables.size(); n < sz; n++) {
                    if (assignedTables.get(n) == event.tableUpdateDetails) {
                        assignedTables.remove(n);
                        break;
                    }
                }
                LOG.info()
                        .$("rebalance cycle, old thread finished [threadId=").$(workerId)
                        .$(", table=").$(event.tableUpdateDetails.tableName)
                        .I$();
                event.tableUpdateDetails.switchThreads();
                event.rebalanceReleasedByFromThread = true;
            }

            return true;
        }

        private boolean processReleaseWriter(LineTcpMeasurementEvent event) {
            tableUpdateDetailsLock.readLock().lock();
            try {
                if (event.tableUpdateDetails.writerThreadId != workerId) {
                    return true;
                }
                TableUpdateDetails tableUpdateDetails = event.tableUpdateDetails;
                if (tableUpdateDetailsByTableName.keyIndex(tableUpdateDetails.tableName) < 0) {
                    // Table must have been re-assigned to an IO thread
                    return true;
                }
                LOG.info()
                        .$("releasing writer, its been idle since ").$ts(tableUpdateDetails.lastMeasurementMillis * 1_000)
                        .$("[tableName=").$(tableUpdateDetails.tableName)
                        .I$();

                tableUpdateDetails.handleWriterRelease(event.commitOnWriterClose);
            } finally {
                tableUpdateDetailsLock.readLock().unlock();
            }
            return true;
        }
    }

    class NetworkIOJobImpl implements NetworkIOJob, Job {
        private final IODispatcher<LineTcpConnectionContext> dispatcher;
        private final int workerId;
        private final CharSequenceObjHashMap<TableUpdateDetails> localTableUpdateDetailsByTableName = new CharSequenceObjHashMap<>();
        private final ObjList<SymbolCache> unusedSymbolCaches = new ObjList<>();
        // Context blocked on LineTcpMeasurementScheduler queue
        private LineTcpConnectionContext busyContext = null;
        private final IORequestProcessor<LineTcpConnectionContext> onRequest = this::onRequest;
        private long lastMaintenanceJobMillis = 0;

        NetworkIOJobImpl(IODispatcher<LineTcpConnectionContext> dispatcher, int workerId) {
            super();
            this.dispatcher = dispatcher;
            this.workerId = workerId;
        }

        @Override
        public void addTableUpdateDetails(TableUpdateDetails tableUpdateDetails) {
            localTableUpdateDetailsByTableName.put(tableUpdateDetails.tableName, tableUpdateDetails);
            tableUpdateDetails.nNetworkIoWorkers++;
            LOG.info()
                    .$("network IO thread using table [workerId=").$(workerId)
                    .$(", tableName=").$(tableUpdateDetails.tableName)
                    .$(", nNetworkIoWorkers=").$(tableUpdateDetails.nNetworkIoWorkers)
                    .$(']').$();
        }

        @Override
        public void close() {
            Misc.freeObjList(unusedSymbolCaches);
        }

        @Override
        public TableUpdateDetails getTableUpdateDetails(CharSequence tableName) {
            return localTableUpdateDetailsByTableName.get(tableName);
        }

        @Override
        public ObjList<SymbolCache> getUnusedSymbolCaches() {
            return unusedSymbolCaches;
        }

        @Override
        public int getWorkerId() {
            return workerId;
        }

        @Override
        public boolean run(int workerId) {
            assert this.workerId == workerId;
            boolean busy = false;
            if (busyContext != null) {
                if (handleIO(busyContext)) {
                    return true;
                }
                LOG.debug().$("context is no longer waiting on a full queue [fd=").$(busyContext.getFd()).$(']').$();
                busyContext = null;
                busy = true;
            }

            if (dispatcher.processIOQueue(onRequest)) {
                busy = true;
            }

            long millis = milliClock.getTicks();
            if ((millis - lastMaintenanceJobMillis) > maintenanceInterval) {
                busy = doMaintenance(millis);
                if (!busy) {
                    lastMaintenanceJobMillis = millis;
                }
            }

            return busy;
        }

        private boolean doMaintenance(long millis) {
            for (int n = 0, sz = localTableUpdateDetailsByTableName.size(); n < sz; n++) {
                TableUpdateDetails tableUpdateDetails = localTableUpdateDetailsByTableName.get(localTableUpdateDetailsByTableName.keys().get(n));
                if (millis - tableUpdateDetails.lastMeasurementMillis >= writerIdleTimeout) {
                    tableUpdateDetailsLock.writeLock().lock();
                    try {
                        if (tableUpdateDetails.nNetworkIoWorkers == 1) {
                            final long seq = getNextPublisherEventSequence();
                            if (seq > -1) {
                                LineTcpMeasurementEvent event = queue.get(seq);
                                event.createReleaseWriterEvent(tableUpdateDetails, true);
                                removeTableUpdateDetails(tableUpdateDetails);
                                final CharSequence tableName = tableUpdateDetails.tableName;
                                tableUpdateDetailsByTableName.remove(tableName);
                                idleTableUpdateDetailsByTableName.put(tableName, tableUpdateDetails);
                                pubSeq.done(seq);
                                if (listener != null) {
                                    // table going idle
                                    listener.onEvent(tableName, 1);
                                }
                                LOG.info().$("active table going idle [tableName=").$(tableName).I$();
                            }
                            return true;
                        } else {
                            removeTableUpdateDetails(tableUpdateDetails);
                        }
                        return sz > 1;
                    } finally {
                        tableUpdateDetailsLock.writeLock().unlock();
                    }
                }
            }
            return false;
        }

        private boolean handleIO(LineTcpConnectionContext context) {
            if (!context.invalid()) {
                switch (context.handleIO(this)) {
                    case NEEDS_READ:
                        context.getDispatcher().registerChannel(context, IOOperation.READ);
                        return false;
                    case NEEDS_WRITE:
                        context.getDispatcher().registerChannel(context, IOOperation.WRITE);
                        return false;
                    case QUEUE_FULL:
                        return true;
                    case NEEDS_DISCONNECT:
                        context.getDispatcher().disconnect(context, DISCONNECT_REASON_UNKNOWN_OPERATION);
                        return false;
                }
            }
            return false;
        }

        private void onRequest(int operation, LineTcpConnectionContext context) {
            if (handleIO(context)) {
                busyContext = context;
                LOG.debug().$("context is waiting on a full queue [fd=").$(context.getFd()).$(']').$();
            }
        }

        private void removeTableUpdateDetails(TableUpdateDetails tableUpdateDetails) {
            localTableUpdateDetailsByTableName.remove(tableUpdateDetails.tableName);
            tableUpdateDetails.nNetworkIoWorkers--;
            tableUpdateDetails.localDetailsArray[workerId].clear();
            LOG.info()
                    .$("network IO thread released table [workerId=").$(workerId)
                    .$(", tableName=").$(tableUpdateDetails.tableName)
                    .$(", nNetworkIoWorkers=").$(tableUpdateDetails.nNetworkIoWorkers)
                    .I$();
        }
    }

    private class TableStructureAdapter implements TableStructure {
        private CharSequence tableName;
        private NewLineProtoParser protoParser;

        @Override
        public int getColumnCount() {
            return protoParser.getnEntities() + 1;
        }

        @Override
        public CharSequence getColumnName(int columnIndex) {
            assert columnIndex <= getColumnCount();
            if (columnIndex == getTimestampIndex()) {
                return "timestamp";
            }
            CharSequence colName = protoParser.getEntity(columnIndex).getName().toString();
            if (TableUtils.isValidColumnName(colName)) {
                return colName;
            }
            throw CairoException.instance(0).put("column name contains invalid characters [colName=").put(colName).put(']');
        }

        @Override
        public int getColumnType(int columnIndex) {
            if (columnIndex == getTimestampIndex()) {
                return ColumnType.TIMESTAMP;
            }
            return DEFAULT_COLUMN_TYPES[protoParser.getEntity(columnIndex).getType()];
        }

        @Override
        public int getIndexBlockCapacity(int columnIndex) {
            return 0;
        }

        @Override
        public boolean isIndexed(int columnIndex) {
            return false;
        }

        @Override
        public boolean isSequential(int columnIndex) {
            return false;
        }

        @Override
        public int getPartitionBy() {
            return defaultPartitionBy;
        }

        @Override
        public boolean getSymbolCacheFlag(int columnIndex) {
            return cairoConfiguration.getDefaultSymbolCacheFlag();
        }

        @Override
        public int getSymbolCapacity(int columnIndex) {
            return cairoConfiguration.getDefaultSymbolCapacity();
        }

        @Override
        public CharSequence getTableName() {
            return tableName;
        }

        @Override
        public int getTimestampIndex() {
            return protoParser.getnEntities();
        }

        @Override
        public int getMaxUncommittedRows() {
            return cairoConfiguration.getMaxUncommittedRows();
        }

        @Override
        public long getCommitLag() {
            return cairoConfiguration.getCommitLag();
        }

        TableStructureAdapter of(CharSequence tableName, NewLineProtoParser protoParser) {
            this.tableName = tableName;
            this.protoParser = protoParser;
            return this;
        }
    }

    static {
        // if not set it defaults to ColumnType.UNDEFINED
        DEFAULT_COLUMN_TYPES[NewLineProtoParser.ENTITY_TYPE_TAG] = ColumnType.SYMBOL;
        DEFAULT_COLUMN_TYPES[NewLineProtoParser.ENTITY_TYPE_FLOAT] = ColumnType.DOUBLE;
        DEFAULT_COLUMN_TYPES[NewLineProtoParser.ENTITY_TYPE_INTEGER] = ColumnType.LONG;
        DEFAULT_COLUMN_TYPES[NewLineProtoParser.ENTITY_TYPE_STRING] = ColumnType.STRING;
        DEFAULT_COLUMN_TYPES[NewLineProtoParser.ENTITY_TYPE_SYMBOL] = ColumnType.SYMBOL;
        DEFAULT_COLUMN_TYPES[NewLineProtoParser.ENTITY_TYPE_BOOLEAN] = ColumnType.BOOLEAN;
        DEFAULT_COLUMN_TYPES[NewLineProtoParser.ENTITY_TYPE_LONG256] = ColumnType.LONG256;
        DEFAULT_COLUMN_TYPES[NewLineProtoParser.ENTITY_TYPE_GEOBYTE] = ColumnType.getGeoHashTypeWithBits(8);
        DEFAULT_COLUMN_TYPES[NewLineProtoParser.ENTITY_TYPE_GEOSHORT] = ColumnType.getGeoHashTypeWithBits(16);
        DEFAULT_COLUMN_TYPES[NewLineProtoParser.ENTITY_TYPE_GEOINT] = ColumnType.getGeoHashTypeWithBits(32);
        DEFAULT_COLUMN_TYPES[NewLineProtoParser.ENTITY_TYPE_GEOLONG] = ColumnType.getGeoHashTypeWithBits(60);
    }
}<|MERGE_RESOLUTION|>--- conflicted
+++ resolved
@@ -333,15 +333,11 @@
         }
     }
 
-<<<<<<< HEAD
-    private TableUpdateDetails getReaderTableUpdateDetails(NetworkIOJob netIoJob, NewLineProtoParser protoParser) {
-=======
     void setListener(LineTcpServer.SchedulerListener listener) {
         this.listener = listener;
     }
 
-    private TableUpdateDetails startNewMeasurementEvent(NetworkIOJob netIoJob, NewLineProtoParser protoParser) {
->>>>>>> c813f599
+    private TableUpdateDetails getReaderTableUpdateDetails(NetworkIOJob netIoJob, NewLineProtoParser protoParser) {
         final TableUpdateDetails tableUpdateDetails = netIoJob.getTableUpdateDetails(protoParser.getMeasurementName());
         if (null != tableUpdateDetails) {
             return tableUpdateDetails;
@@ -1012,7 +1008,7 @@
                 LOG.debug().$("maintenance commit [table=").$(writer.getTableName()).I$();
                 try {
                     writer.commit();
-                    
+
                     if (writer.isStructureChangePending()) {
                         long writerMetaIdBefore = writer.getStructureVersion();
                         writer.tick(true);
