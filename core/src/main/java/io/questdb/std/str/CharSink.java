/*******************************************************************************
 *     ___                  _   ____  ____
 *    / _ \ _   _  ___  ___| |_|  _ \| __ )
 *   | | | | | | |/ _ \/ __| __| | | |  _ \
 *   | |_| | |_| |  __/\__ \ |_| |_| | |_) |
 *    \__\_\\__,_|\___||___/\__|____/|____/
 *
 *  Copyright (c) 2014-2019 Appsicle
 *  Copyright (c) 2019-2022 QuestDB
 *
 *  Licensed under the Apache License, Version 2.0 (the "License");
 *  you may not use this file except in compliance with the License.
 *  You may obtain a copy of the License at
 *
 *  http://www.apache.org/licenses/LICENSE-2.0
 *
 *  Unless required by applicable law or agreed to in writing, software
 *  distributed under the License is distributed on an "AS IS" BASIS,
 *  WITHOUT WARRANTIES OR CONDITIONS OF ANY KIND, either express or implied.
 *  See the License for the specific language governing permissions and
 *  limitations under the License.
 *
 ******************************************************************************/

package io.questdb.std.str;

import io.questdb.std.Numbers;
import io.questdb.std.Sinkable;
import io.questdb.std.datetime.microtime.TimestampFormatUtils;

public interface CharSink {

<<<<<<< HEAD
    default CharSink encodeUtf8(CharSequence cs) {
        return encodeUtf8(cs, 0, cs.length());
    }

    default CharSink encodeUtf8(CharSequence cs, int lo, int hi) {
        int i = lo;
        while (i < hi) {
            char c = cs.charAt(i++);
            if (c < 128) {
                putUtf8Special(c);
            } else {
                i = putUtf8Internal(cs, hi, i, c);
            }
        }
        return this;
    }

    default CharSink encodeUtf8AndQuote(CharSequence cs) {
        put('\"').encodeUtf8(cs).put('\"');
        return this;
    }

=======
    int encodeSurrogate(char c, CharSequence in, int pos, int hi);

    default CharSink encodeUtf8(CharSequence cs) {
        return encodeUtf8(cs, 0, cs.length());
    }

    default CharSink encodeUtf8(CharSequence cs, int lo, int hi) {
        int i = lo;
        while (i < hi) {
            char c = cs.charAt(i++);
            if (c < 128) {
                putUtf8Special(c);
            } else {
                i = putUtf8Internal(cs, hi, i, c);
            }
        }
        return this;
    }

    default CharSink encodeUtf8AndQuote(CharSequence cs) {
        put('\"').encodeUtf8(cs).put('\"');
        return this;
    }

>>>>>>> 8e902371
    default CharSink fill(char c, int n) {
        for (int i = 0; i < n; i++) {
            put(c);
        }
        return this;
    }

    default void flush() {
    }

    char[] getDoubleDigitsBuffer();

    default CharSink put(CharSequence cs) {
        throw new UnsupportedOperationException();
    }

    default CharSink put(CharSequence cs, int lo, int hi) {
        for (int i = lo; i < hi; i++) {
            put(cs.charAt(i));
        }
        return this;
    }

    CharSink put(char c);

    default CharSink put(int value) {
        Numbers.append(this, value);
        return this;
    }

    default CharSink put(long value) {
        Numbers.append(this, value);
        return this;
    }

    default CharSink put(float value, int scale) {
        Numbers.append(this, value, scale);
        return this;
    }

    default CharSink put(double value) {
        Numbers.append(this, value);
        return this;
    }

    default CharSink put(double value, int scale) {
        Numbers.append(this, value, scale);
        return this;
    }

    default CharSink put(boolean value) {
        this.put(value ? "true" : "false");
        return this;
    }

    default CharSink put(Throwable e) {
        throw new UnsupportedOperationException();
    }

    default CharSink put(Sinkable sinkable) {
        sinkable.toSink(this);
        return this;
    }

    default CharSink put(char[] chars, int start, int len) {
        for (int i = 0; i < len; i++) {
            put(chars[i + start]);
        }
        return this;
    }

    default CharSink putISODate(long value) {
        TimestampFormatUtils.appendDateTimeUSec(this, value);
        return this;
    }

    default CharSink putISODateMillis(long value) {
        io.questdb.std.datetime.millitime.DateFormatUtils.appendDateTime(this, value);
        return this;
    }

    default CharSink putQuoted(CharSequence cs) {
        put('\"').put(cs).put('\"');
        return this;
    }

    default CharSink putUtf8(char c) {
        if (c < 128) {
            putUtf8Special(c);
        } else if (c < 2048) {
            put((char) (192 | c >> 6)).put((char) (128 | c & 63));
        } else if (Character.isSurrogate(c)) {
            put('?');
        } else {
            put((char) (224 | c >> 12)).put((char) (128 | c >> 6 & 63)).put((char) (128 | c & 63));
        }
        return this;
    }

    default int putUtf8Internal(CharSequence cs, int hi, int i, char c) {
        if (c < 2048) {
            put((char) (192 | c >> 6)).put((char) (128 | c & 63));
        } else if (Character.isSurrogate(c)) {
            i = encodeSurrogate(c, cs, i, hi);
        } else {
            put((char) (224 | c >> 12)).put((char) (128 | c >> 6 & 63)).put((char) (128 | c & 63));
        }
        return i;
    }

    default void putUtf8Special(char c) {
        put(c);
    }
<<<<<<< HEAD

    private int encodeSurrogate(char c, CharSequence in, int pos, int hi) {
        int dword;
        if (Character.isHighSurrogate(c)) {
            if (hi - pos < 1) {
                put('?');
                return pos;
            } else {
                char c2 = in.charAt(pos++);
                if (Character.isLowSurrogate(c2)) {
                    dword = Character.toCodePoint(c, c2);
                } else {
                    put('?');
                    return pos;
                }
            }
        } else if (Character.isLowSurrogate(c)) {
            put('?');
            return pos;
        } else {
            dword = c;
        }
        put((char) (240 | dword >> 18)).
                put((char) (128 | dword >> 12 & 63)).
                put((char) (128 | dword >> 6 & 63)).
                put((char) (128 | dword & 63));
        return pos;
    }
=======
>>>>>>> 8e902371
}<|MERGE_RESOLUTION|>--- conflicted
+++ resolved
@@ -30,30 +30,6 @@
 
 public interface CharSink {
 
-<<<<<<< HEAD
-    default CharSink encodeUtf8(CharSequence cs) {
-        return encodeUtf8(cs, 0, cs.length());
-    }
-
-    default CharSink encodeUtf8(CharSequence cs, int lo, int hi) {
-        int i = lo;
-        while (i < hi) {
-            char c = cs.charAt(i++);
-            if (c < 128) {
-                putUtf8Special(c);
-            } else {
-                i = putUtf8Internal(cs, hi, i, c);
-            }
-        }
-        return this;
-    }
-
-    default CharSink encodeUtf8AndQuote(CharSequence cs) {
-        put('\"').encodeUtf8(cs).put('\"');
-        return this;
-    }
-
-=======
     int encodeSurrogate(char c, CharSequence in, int pos, int hi);
 
     default CharSink encodeUtf8(CharSequence cs) {
@@ -78,7 +54,6 @@
         return this;
     }
 
->>>>>>> 8e902371
     default CharSink fill(char c, int n) {
         for (int i = 0; i < n; i++) {
             put(c);
@@ -192,35 +167,4 @@
     default void putUtf8Special(char c) {
         put(c);
     }
-<<<<<<< HEAD
-
-    private int encodeSurrogate(char c, CharSequence in, int pos, int hi) {
-        int dword;
-        if (Character.isHighSurrogate(c)) {
-            if (hi - pos < 1) {
-                put('?');
-                return pos;
-            } else {
-                char c2 = in.charAt(pos++);
-                if (Character.isLowSurrogate(c2)) {
-                    dword = Character.toCodePoint(c, c2);
-                } else {
-                    put('?');
-                    return pos;
-                }
-            }
-        } else if (Character.isLowSurrogate(c)) {
-            put('?');
-            return pos;
-        } else {
-            dword = c;
-        }
-        put((char) (240 | dword >> 18)).
-                put((char) (128 | dword >> 12 & 63)).
-                put((char) (128 | dword >> 6 & 63)).
-                put((char) (128 | dword & 63));
-        return pos;
-    }
-=======
->>>>>>> 8e902371
 }